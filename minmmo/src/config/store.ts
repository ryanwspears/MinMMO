import type { GameConfig } from './schema';
import { validateAndRepair } from '@content/validate';

const KEY = 'minmmo:config';
const storage: Storage | undefined = typeof localStorage === 'undefined' ? undefined : localStorage;
let current: GameConfig = validateAndRepair({});
const subs = new Set<(cfg: GameConfig) => void>();

function write(cfg: GameConfig) {
  current = cfg;
  if (storage) {
    storage.setItem(KEY, JSON.stringify(cfg));
  }
  for (const fn of subs) fn(current);
}

export function load(): GameConfig {
  try {
    if (!storage) {
      current = validateAndRepair({});
      return current;
    }
    const raw = storage.getItem(KEY);
    const parsed = raw ? JSON.parse(raw) : {};
    const repaired = validateAndRepair(parsed);
    current = repaired;
    storage.setItem(KEY, JSON.stringify(repaired));
  } catch {
    const repaired = validateAndRepair({});
    current = repaired;
    if (storage) {
      storage.setItem(KEY, JSON.stringify(repaired));
    }
  }
  return current;
}

export function save(cfg: GameConfig) {
  const repaired = validateAndRepair(cfg);
  write(repaired);
}

export function exportConfig(): string {
  return JSON.stringify(current, null, 2);
}

export function importConfig(json: string) {
  const parsed = JSON.parse(json);
  const repaired = validateAndRepair(parsed);
  write(repaired);
}

export function subscribe(fn: (cfg: GameConfig) => void) {
  subs.add(fn);
<<<<<<< HEAD
  return () => subs.delete(fn);
=======
  return () => {
    subs.delete(fn);
  };
>>>>>>> 9ee446c3
}

export const CONFIG = () => current;<|MERGE_RESOLUTION|>--- conflicted
+++ resolved
@@ -52,13 +52,9 @@
 
 export function subscribe(fn: (cfg: GameConfig) => void) {
   subs.add(fn);
-<<<<<<< HEAD
-  return () => subs.delete(fn);
-=======
   return () => {
     subs.delete(fn);
   };
->>>>>>> 9ee446c3
 }
 
 export const CONFIG = () => current;