import Phaser from 'phaser';
import { CONFIG } from '@config/store';
import { Items, Skills, Enemies, Statuses } from '@content/registry';
import type { RuntimeItem, RuntimeSkill } from '@content/adapters';
import { createState } from '@engine/battle/state';
import { useItem, useSkill, endTurn } from '@engine/battle/actions';
import { resolveTargets } from '@engine/battle/targeting';
import type { Actor, BattleState, InventoryEntry } from '@engine/battle/types';
import {
  PlayerProfile,
  WorldState,
  MerchantState,
  saveAll,
  clampInventory,
} from '@game/save';

interface BattleInitData {
  profile: PlayerProfile;
  world: WorldState;
  enemyId: string;
  enemyLevel: number;
}

interface TargetButton {
  actorId: string;
  text: Phaser.GameObjects.Text;
}

const PLAYER_ID = 'player';
const BAR_WIDTH = 200;
const BAR_HEIGHT = 12;

interface LayoutMetrics {
  rightColumnX: number;
  logWidth: number;
  logY: number;
  endTurnX: number;
  endTurnY: number;
  targetX: number;
}

export class Battle extends Phaser.Scene {
  private profile!: PlayerProfile;
  private world!: WorldState;
  private state!: BattleState;
  private playerId = PLAYER_ID;
  private barGraphics!: Phaser.GameObjects.Graphics;
  private actorLabels: Record<string, Phaser.GameObjects.Text> = {};
  private statusLabels: Record<string, Phaser.GameObjects.Text> = {};
  private logText!: Phaser.GameObjects.Text;
  private skillButtons: Phaser.GameObjects.Text[] = [];
  private itemButtons: Phaser.GameObjects.Text[] = [];
  private endTurnButton?: Phaser.GameObjects.Text;
  private targetPrompt?: Phaser.GameObjects.Text;
  private targetButtons: TargetButton[] = [];
  private outcomeHandled = false;
  private layout?: LayoutMetrics;

  constructor() {
    super('Battle');
  }

  create(data: BattleInitData) {
<<<<<<< HEAD
=======
    this.outcomeHandled = false;
>>>>>>> c70c5232
    this.profile = data.profile;
    this.world = data.world;
    const enemyFactory = Enemies()[data.enemyId];
    if (!enemyFactory) {
      this.scene.start('Overworld', { summary: [`Enemy ${data.enemyId} is not configured.`] });
      return;
    }

    const playerActor = this.createPlayerActor(this.profile);
    const enemyActor = enemyFactory(Math.max(1, Math.floor(data.enemyLevel)));

    this.state = createState({
      rngSeed: Math.floor(Math.random() * 1e9),
      actors: { [playerActor.id]: playerActor, [enemyActor.id]: enemyActor },
      sidePlayer: [playerActor.id],
      sideEnemy: [enemyActor.id],
      inventory: this.profile.inventory.map((entry) => ({ id: entry.id, qty: entry.qty })),
    });

    this.cameras.resize(this.scale.width, this.scale.height);
    this.layout = this.computeLayout();
    this.barGraphics = this.add.graphics();
    this.logText = this.add.text(20, this.layout.logY, '', {
      color: '#8b8fa3',
      wordWrap: { width: this.layout.logWidth },
    });

    this.buildStaticUi();
    this.layoutUi();
    this.renderActions();
    this.renderState();

    this.scale.on('resize', this.handleResize, this);
    this.events.once('shutdown', () => {
      this.scale.off('resize', this.handleResize, this);
    });
  }

  private buildStaticUi() {
    this.add.text(20, 20, 'Battle — defeat all enemies!', { color: '#e6e8ef', fontSize: '18px' });
    const enemyCount = this.state.sideEnemy.length;
    this.actorLabels = {};
    this.statusLabels = {};
    const playerText = this.add.text(20, 60, '', { color: '#e6e8ef' });
    const playerStatus = this.add.text(20, 90, '', { color: '#7c5cff', wordWrap: { width: 360 } });
    this.actorLabels[this.playerId] = playerText;
    this.statusLabels[this.playerId] = playerStatus;

    const layout = this.layout ?? this.computeLayout();

    for (let i = 0; i < enemyCount; i += 1) {
      const actorId = this.state.sideEnemy[i];
      const baseY = 60 + i * 80;
      this.actorLabels[actorId] = this.add.text(layout.rightColumnX, baseY, '', { color: '#f5c6a5' });
      this.statusLabels[actorId] = this.add.text(layout.rightColumnX, baseY + 24, '', {
        color: '#7c5cff',
        wordWrap: { width: Math.max(220, layout.logWidth / 2) },
      });
    }

    this.endTurnButton = this.add
      .text(layout.endTurnX, layout.endTurnY, '[End Turn]', { color: '#7c5cff' })
      .setInteractive({ useHandCursor: true });
    this.endTurnButton.on('pointerdown', () => {
      if (this.state.ended) return;
      endTurn(this.state);
      this.afterAction();
      if (!this.state.ended) {
        this.processEnemyTurns();
      }
    });
  }

  private renderActions() {
    for (const btn of this.skillButtons) btn.destroy();
    for (const btn of this.itemButtons) btn.destroy();
    this.skillButtons = [];
    this.itemButtons = [];

    let skillY = 320;
    for (const id of this.profile.equippedSkills) {
      const skill = Skills()[id];
      if (!skill) continue;
      const label = `[Skill] ${skill.name}`;
      const text = this.add.text(20, skillY, label, { color: '#7c5cff' }).setInteractive({ useHandCursor: true });
      text.on('pointerdown', () => {
        if (this.state.ended) return;
        this.handleSkill(skill);
      });
      this.skillButtons.push(text);
      skillY += 24;
    }

    let itemY = 320;
    for (const entry of this.state.inventory) {
      const item = Items()[entry.id];
      if (!item) continue;
      const label = `[Item] ${item.name} x${entry.qty}`;
      const text = this.add.text(220, itemY, label, { color: '#7c5cff' }).setInteractive({ useHandCursor: true });
      text.on('pointerdown', () => {
        if (this.state.ended) return;
        this.handleItem(item);
      });
      this.itemButtons.push(text);
      itemY += 24;
    }
  }

  private handleSkill(skill: RuntimeSkill) {
    this.clearTargetPicker();
    const selector = skill.targeting;
    if (this.needsManualTarget(selector)) {
      const targets = this.collectTargets(selector, this.playerId);
      this.promptForTarget(targets, (targetId) => {
        const result = useSkill(this.state, skill, this.playerId, [targetId]);
        this.afterAction({ autoAdvance: result.ok });
      });
    } else {
      const result = useSkill(this.state, skill, this.playerId);
      this.afterAction({ autoAdvance: result.ok });
    }
  }

  private handleItem(item: RuntimeItem) {
    this.clearTargetPicker();
    const selector = item.targeting;
    if (this.needsManualTarget(selector)) {
      const targets = this.collectTargets(selector, this.playerId);
      this.promptForTarget(targets, (targetId) => {
        const result = useItem(this.state, item, this.playerId, [targetId]);
        this.afterAction({ autoAdvance: result.ok });
      });
    } else {
      const result = useItem(this.state, item, this.playerId);
      this.afterAction({ autoAdvance: result.ok });
    }
  }

  private needsManualTarget(selector: RuntimeSkill['targeting']): boolean {
    return selector.mode === 'single' && selector.side !== 'self';
  }

  private collectTargets(selector: RuntimeSkill['targeting'], userId: string): string[] {
    const allies = this.state.sidePlayer.includes(userId) ? this.state.sidePlayer : this.state.sideEnemy;
    const enemies = this.state.sidePlayer.includes(userId) ? this.state.sideEnemy : this.state.sidePlayer;
    let pool: string[] = [];
    switch (selector.side) {
      case 'self':
        pool = [userId];
        break;
      case 'ally':
        pool = allies.slice();
        break;
      case 'enemy':
        pool = enemies.slice();
        break;
      case 'any':
        pool = [...allies, ...enemies];
        break;
      default:
        pool = enemies.slice();
        break;
    }
    if (!selector.includeDead) {
      pool = pool.filter((id) => this.state.actors[id]?.alive);
    }
    return pool;
  }

  private promptForTarget(candidates: string[], onPick: (targetId: string) => void) {
    this.clearTargetPicker();
    if (!candidates.length) {
      onPick(this.playerId);
      return;
    }
    const layout = this.layout ?? this.computeLayout();
    this.targetPrompt = this.add.text(layout.targetX, 300, 'Choose target:', { color: '#e6e8ef' });
    let y = 330;
    for (const id of candidates) {
      const actor = this.state.actors[id];
      if (!actor) continue;
      const text = this.add
        .text(layout.targetX, y, `${actor.name} (${Math.max(0, actor.stats.hp)}/${actor.stats.maxHp})`, {
          color: '#7c5cff',
        })
        .setInteractive({ useHandCursor: true });
      text.on('pointerdown', () => {
        this.clearTargetPicker();
        onPick(id);
      });
      this.targetButtons.push({ actorId: id, text });
      y += 22;
    }
    const cancel = this.add
      .text(layout.targetX, y + 10, '[Cancel]', { color: '#8b8fa3' })
      .setInteractive({ useHandCursor: true });
    cancel.on('pointerdown', () => {
      this.clearTargetPicker();
    });
    this.targetButtons.push({ actorId: 'cancel', text: cancel });
  }

  private clearTargetPicker() {
    if (this.targetPrompt) {
      this.targetPrompt.destroy();
      this.targetPrompt = undefined;
    }
    for (const entry of this.targetButtons) entry.text.destroy();
    this.targetButtons = [];
  }

  private handleResize(gameSize: Phaser.Structs.Size) {
    const width = Math.max(1, gameSize.width ?? this.scale.width);
    const height = Math.max(1, gameSize.height ?? this.scale.height);
    this.cameras.resize(width, height);
    this.layoutUi();
    this.renderState();
  }

  private computeLayout(width = this.scale.width, height = this.scale.height): LayoutMetrics {
    const safeWidth = Math.max(360, width);
    const safeHeight = Math.max(320, height);
    const rightColumnX = Math.max(360, safeWidth - (BAR_WIDTH + 60));
    const logWidth = Math.max(280, safeWidth - 40);
    const logY = Math.max(260, safeHeight - 200);
    const endTurnY = Math.max(80, Math.min(safeHeight - 40, logY + 120));
    const endTurnX = Math.max(20, safeWidth - 140);
    return {
      rightColumnX,
      logWidth,
      logY,
      endTurnX,
      endTurnY,
      targetX: rightColumnX,
    };
  }

  private layoutUi() {
    this.layout = this.computeLayout();
    const layout = this.layout;
    if (!layout) return;
    this.logText.setPosition(20, layout.logY);
    this.logText.setWordWrapWidth(layout.logWidth);
    if (this.endTurnButton) {
      this.endTurnButton.setPosition(layout.endTurnX, layout.endTurnY);
    }
    const playerStatus = this.statusLabels[this.playerId];
    if (playerStatus) {
      playerStatus.setWordWrapWidth(Math.max(220, layout.logWidth / 2));
    }
    for (const enemyId of this.state.sideEnemy) {
      const label = this.actorLabels[enemyId];
      const status = this.statusLabels[enemyId];
      if (label) {
        label.setX(layout.rightColumnX);
      }
      if (status) {
        status.setX(layout.rightColumnX);
        status.setWordWrapWidth(Math.max(220, layout.logWidth / 2));
      }
    }
    if (this.targetPrompt) {
      this.targetPrompt.setX(layout.targetX);
    }
    for (const entry of this.targetButtons) {
      entry.text.setX(layout.targetX);
    }
  }

  private afterAction(options: { autoAdvance?: boolean } = {}) {
    clampInventory(this.state.inventory);
    this.renderActions();
    this.renderState();
    this.layoutUi();
    if (this.state.ended) {
      this.checkOutcome();
      return;
    }
    if (options.autoAdvance) {
      this.advanceTurnAfterPlayer();
    } else {
      this.checkOutcome();
    }
  }

  private advanceTurnAfterPlayer() {
    endTurn(this.state);
    clampInventory(this.state.inventory);
    this.renderState();
    this.layoutUi();
    this.checkOutcome();
    if (this.state.ended) {
      return;
    }
    this.processEnemyTurns();
  }

  private processEnemyTurns() {
    let guard = 0;
    while (!this.state.ended && guard < 100) {
      guard += 1;
      const actorId = this.state.order[this.state.current];
      if (!actorId) {
        endTurn(this.state);
        continue;
      }
      const actor = this.state.actors[actorId];
      if (!actor || !actor.alive) {
        endTurn(this.state);
        continue;
      }
      const isEnemy = this.state.sideEnemy.includes(actorId);
      if (!isEnemy) {
        break;
      }

      this.executeEnemyTurn(actor);
      clampInventory(this.state.inventory);
      this.renderState();
      this.layoutUi();
      this.checkOutcome();
      if (this.state.ended) {
        return;
      }
      endTurn(this.state);
    }

    if (this.state.ended) {
      this.checkOutcome();
      return;
    }

    this.renderActions();
    this.renderState();
    this.layoutUi();
    this.checkOutcome();
  }

  private executeEnemyTurn(actor: Actor) {
    const skills = actor.meta?.skillIds ?? [];
    const skillMap = Skills();
    let chosen: RuntimeSkill | undefined;
    let bestWeight = -Infinity;
    for (const id of skills) {
      const skill = skillMap[id];
      if (!skill) continue;
      if (!this.canEnemyUseSkill(actor, skill)) {
        continue;
      }
      const weight = typeof skill.aiWeight === 'number' ? skill.aiWeight : 1;
      if (!chosen || weight > bestWeight) {
        chosen = skill;
        bestWeight = weight;
      }
    }

    if (chosen) {
      useSkill(this.state, chosen, actor.id);
      return;
    }

    this.state.log.push(`${actor.name} waits cautiously.`);
  }

  private canEnemyUseSkill(actor: Actor, skill: RuntimeSkill): boolean {
    if (actor.stats.sta < (skill.costs?.sta ?? 0)) {
      return false;
    }
    if (actor.stats.mp < (skill.costs?.mp ?? 0)) {
      return false;
    }
    const cooldown = this.state.cooldowns[actor.id]?.[skill.id];
    if (cooldown && cooldown > 0) {
      return false;
    }
    const charge = this.state.charges[actor.id]?.[skill.id];
    if (skill.costs?.charges != null && charge && charge.remaining <= 0) {
      return false;
    }
    const prevSeed = this.state.rngSeed;
    const targets = resolveTargets(this.state, skill.targeting, actor.id);
    this.state.rngSeed = prevSeed;
    return targets.length > 0;
  }

  private renderState() {
    this.barGraphics.clear();
    const player = this.state.actors[this.playerId];
    if (player) {
      this.updateActorPanel(player, 20, 120);
    }
    const layout = this.computeLayout();
    this.layout = layout;
    for (let i = 0; i < this.state.sideEnemy.length; i += 1) {
      const enemyId = this.state.sideEnemy[i];
      const actor = this.state.actors[enemyId];
      if (actor) {
        const baseY = 120 + i * 80;
        this.updateActorPanel(actor, layout.rightColumnX, baseY);
      }
    }
    const recent = this.state.log.slice(-7);
    this.logText.setText(recent.join('\n'));
  }

  private updateActorPanel(actor: Actor, x: number, baseY: number) {
    const label = this.actorLabels[actor.id];
    const statusLabel = this.statusLabels[actor.id];
    const { stats } = actor;
    if (label) {
      label.setText(`${actor.name} — HP ${Math.max(0, Math.floor(stats.hp))}/${stats.maxHp}  STA ${stats.sta}/${stats.maxSta}  MP ${stats.mp}/${stats.maxMp}`);
    }
    if (statusLabel) {
      const statuses = actor.statuses.length
        ? actor.statuses
            .map((s) => {
              const template = Statuses()[s.id];
              const icon = template?.icon ?? template?.name ?? s.id;
              const stackStr = s.stacks && s.stacks > 1 ? ` x${s.stacks}` : '';
              return `${icon ?? s.id} (${s.turns}${stackStr})`;
            })
            .join(', ')
        : 'None';
      statusLabel.setText(`Status: ${statuses}`);
    }
    this.drawBars(x, baseY, stats);
  }

  private drawBars(x: number, y: number, stats: Actor['stats']) {
    this.drawBar(x, y, BAR_WIDTH, BAR_HEIGHT, stats.hp / Math.max(1, stats.maxHp), 0xff4f64, '#2b2f45');
    this.drawBar(x, y + 14, BAR_WIDTH, BAR_HEIGHT, stats.sta / Math.max(1, stats.maxSta || 1), 0x3ab0ff, '#2b2f45');
    this.drawBar(x, y + 28, BAR_WIDTH, BAR_HEIGHT, stats.mp / Math.max(1, stats.maxMp || 1), 0x7c5cff, '#2b2f45');
  }

  private drawBar(x: number, y: number, width: number, height: number, pct: number, color: number, background: string) {
    this.barGraphics.fillStyle(Phaser.Display.Color.HexStringToColor(background).color, 1);
    this.barGraphics.fillRect(x, y, width, height);
    this.barGraphics.fillStyle(color, 1);
    const clamped = Math.max(0, Math.min(1, pct));
    this.barGraphics.fillRect(x, y, width * clamped, height);
  }

  private checkOutcome() {
    if (!this.state.ended || this.outcomeHandled) return;
    this.outcomeHandled = true;
    const summary = this.processOutcome();
    this.time.delayedCall(600, () => {
      this.scene.start('Overworld', { summary });
    });
  }

  private processOutcome(): string[] {
    const summary: string[] = [];
    const balance = CONFIG().balance;
    const reason = this.state.ended?.reason;
    this.world.turn = (this.world.turn ?? 0) + 1;
    for (const merchant of Object.values(this.world.merchants as Record<string, MerchantState>)) {
      if (merchant.restockIn > 0) {
        merchant.restockIn = Math.max(0, merchant.restockIn - 1);
      }
    }

    this.profile.inventory = this.state.inventory.map((entry) => ({ id: entry.id, qty: entry.qty }));
    clampInventory(this.profile.inventory);

    if (reason === 'victory') {
      const rewards = this.calculateRewards(balance.XP_CURVE, balance.GOLD_DROP, balance.LOOT_ROLLS);
      this.profile.xp += rewards.xp;
      this.profile.stats.xp = this.profile.xp;
      this.profile.gold += rewards.gold;
      this.profile.stats.gold = this.profile.gold;
      this.applyLoot(rewards.loot);
      this.updateLevelFromXp(balance.XP_CURVE);
      summary.push(`Victory! +${rewards.xp} XP, +${rewards.gold} gold.`);
      if (rewards.loot.length) {
        summary.push(`Loot: ${rewards.loot.map((l) => `${l.id} x${l.qty}`).join(', ')}`);
      }
    } else if (reason === 'defeat') {
      const economy: any = balance.ECONOMY ?? {};
      const penaltyPct = typeof economy.defeatPenaltyPct === 'number' ? Math.min(1, Math.max(0, economy.defeatPenaltyPct)) : 1;
      const goldLoss = Math.round(this.profile.gold * penaltyPct);
      this.profile.gold = Math.max(0, this.profile.gold - goldLoss);
      this.profile.stats.gold = this.profile.gold;
      summary.push(`Defeated. Lost ${goldLoss} gold.`);
    } else if (reason === 'fled') {
      summary.push('You fled the battle.');
    }

    this.profile.stats.hp = this.profile.stats.maxHp;
    this.profile.stats.sta = this.profile.stats.maxSta;
    this.profile.stats.mp = this.profile.stats.maxMp;

    saveAll(this.profile, this.world);
    return summary;
  }

  private calculateRewards(
    curve: { base: number; growth: number },
    goldDrop: { mean: number; variance: number },
    lootRolls: number,
  ) {
    let xp = 0;
    let gold = 0;
    const loot: InventoryEntry[] = [];
    const rolls = Math.max(1, Math.round(lootRolls || 1));
    for (const id of this.state.sideEnemy) {
      const enemy = this.state.actors[id];
      if (!enemy) continue;
      xp += Math.round(curve.base + curve.growth * enemy.stats.lv);
      gold += Math.max(0, Math.round(goldDrop.mean + goldDrop.variance * enemy.stats.lv));
      const drops = enemy.meta?.itemDrops;
      if (drops) {
        for (const drop of drops) {
          if (!drop.id || !drop.qty) continue;
          this.mergeInventoryEntries(loot, { id: drop.id, qty: drop.qty * rolls });
        }
      }
    }
    return { xp, gold, loot };
  }

  private applyLoot(loot: InventoryEntry[]) {
    for (const entry of loot) {
      this.mergeInventoryEntries(this.profile.inventory, entry);
    }
    clampInventory(this.profile.inventory);
  }

  private mergeInventoryEntries(inventory: InventoryEntry[], entry: InventoryEntry) {
    if (!entry.id || !Number.isFinite(entry.qty)) return;
    const existing = inventory.find((i) => i.id === entry.id);
    if (existing) {
      existing.qty += entry.qty;
    } else {
      inventory.push({ id: entry.id, qty: entry.qty });
    }
  }

  private updateLevelFromXp(curve: { base: number; growth: number }) {
    let level = 1;
    let xpRemaining = Math.max(0, this.profile.xp);
    const maxIterations = 200;
    for (let i = 0; i < maxIterations; i += 1) {
      const threshold = Math.max(1, Math.round(curve.base * Math.pow(curve.growth, level - 1)));
      if (xpRemaining < threshold) break;
      xpRemaining -= threshold;
      level += 1;
    }
    this.profile.level = level;
    this.profile.stats.lv = level;
  }

  private createPlayerActor(profile: PlayerProfile): Actor {
    return {
      id: this.playerId,
      name: profile.name,
      clazz: profile.clazz,
      stats: {
        maxHp: profile.stats.maxHp,
        hp: profile.stats.maxHp,
        maxSta: profile.stats.maxSta,
        sta: profile.stats.maxSta,
        maxMp: profile.stats.maxMp,
        mp: profile.stats.maxMp,
        atk: profile.stats.atk,
        def: profile.stats.def,
        lv: profile.level,
        xp: profile.xp,
        gold: profile.gold,
      },
      statuses: [],
      alive: true,
      tags: ['player'],
    };
  }
}<|MERGE_RESOLUTION|>--- conflicted
+++ resolved
@@ -61,10 +61,7 @@
   }
 
   create(data: BattleInitData) {
-<<<<<<< HEAD
-=======
     this.outcomeHandled = false;
->>>>>>> c70c5232
     this.profile = data.profile;
     this.world = data.world;
     const enemyFactory = Enemies()[data.enemyId];
