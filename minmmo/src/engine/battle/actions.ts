
import type {
  FormulaContext,
  RuntimeEffect,
  RuntimeItem,
  RuntimeSkill,
  RuntimeTargetSelector,
  ValueResolver,
} from '@content/adapters'
import type { ConditionOp, Filter, Resource } from '@config/schema'
import { CONFIG } from '@config/store'

import { resolveTargets } from './targeting'
import { critChance, elementMult, hitChance, tagResistMult, type RuleContext } from './rules'
<<<<<<< HEAD
import { applyStatus, tickEndOfTurn } from './status'
import type { Actor, BattleState, UseResult } from './types'
=======
import {
  absorbDamageWithShields,
  applyStatus,
  applyTaunt,
  cleanseStatuses,
  grantShield,
  tickEndOfTurn,
  triggerStatusHooks,
} from './status'
import type { Actor, BattleState, ChargeState, UseResult } from './types'
>>>>>>> bf55f71a

const RNG_A = 1664525
const RNG_C = 1013904223
const RNG_M = 0x100000000

type RuntimeAction = RuntimeSkill | RuntimeItem

export function useSkill(
  state: BattleState,
  skill: RuntimeSkill,
  userId: string,
  targetIds?: string[],
): UseResult {
  return executeAction(state, skill, userId, targetIds)
}

export function useItem(
  state: BattleState,
  item: RuntimeItem,
  userId: string,
  targetIds?: string[],
): UseResult {
  return executeAction(state, item, userId, targetIds)
}

export function endTurn(state: BattleState): BattleState {
  if (state.ended) {
    return state
  }

  const currentActorId = state.order[state.current]
  const actor = currentActorId ? state.actors[currentActorId] : undefined
  if (actor) {
    pushLog(state, `${actor.name} ended their turn.`)
    tickEndOfTurn(state, actor.id)
<<<<<<< HEAD
=======
    tickCooldowns(state, actor.id)
>>>>>>> bf55f71a
    evaluateOutcome(state)
    if (state.ended) {
      return state
    }
  }

  state.current = (state.current + 1) % (state.order.length || 1)
  if (state.current === 0) {
    state.turn += 1
    pushLog(state, `Turn ${state.turn} begins.`)
  }
  return state
}

type ActionFormulaContext = FormulaContext & { state: BattleState; action: RuntimeAction }

type DamageOptions = {
  crit?: boolean
<<<<<<< HEAD
}

=======
  element?: string
}

type ItemCost = { id: string; qty: number; consume: boolean }

>>>>>>> bf55f71a
function executeAction(
  state: BattleState,
  action: RuntimeAction,
  userId: string,
  providedTargetIds?: string[],
): UseResult {
  if (state.ended) {
    pushLog(state, 'The battle is already over.')
    return { ok: false, log: state.log, state }
  }

  const user = state.actors[userId]
  if (!user) {
    pushLog(state, `Unknown actor ${userId} tried to use ${action.name}.`)
    return { ok: false, log: state.log, state }
  }

  if (!user.alive) {
    pushLog(state, `${user.name} cannot act while defeated.`)
    return { ok: false, log: state.log, state }
  }

<<<<<<< HEAD
=======
  if (!checkCooldownReady(state, user, action)) {
    return { ok: false, log: state.log, state }
  }

  if (!checkChargesAvailable(state, user, action)) {
    return { ok: false, log: state.log, state }
  }

  const itemCosts = collectItemCosts(action)
  if (!checkItemAvailability(state, itemCosts, action)) {
    return { ok: false, log: state.log, state }
  }

>>>>>>> bf55f71a
  if (!payResourceCost(user, action.costs?.sta ?? 0, 'sta', state, action.name)) {
    return { ok: false, log: state.log, state }
  }

  if (!payResourceCost(user, action.costs?.mp ?? 0, 'mp', state, action.name)) {
    return { ok: false, log: state.log, state }
  }

  const baseTargetIds =
    providedTargetIds && providedTargetIds.length
      ? providedTargetIds
      : resolveTargets(state, normalizeSelector(action.targeting), userId)

  const baseTargets = filterActors(state, baseTargetIds)

  if (baseTargets.length === 0) {
    pushLog(state, `${action.name} has no valid targets.`)
  }

<<<<<<< HEAD
=======
  applyItemCosts(state, itemCosts)
  startCooldown(state, user, action)
  consumeCharge(state, user, action)

>>>>>>> bf55f71a
  pushLog(state, `${user.name} used ${action.name}.`)

  for (const effect of action.effects ?? []) {
    const selector = effect.selector ?? action.targeting
    const targets = effect.selector
      ? filterActors(state, resolveTargets(state, normalizeSelector(selector), userId))
      : baseTargets

    if (targets.length === 0) {
      continue
    }

    for (const target of targets) {
      applyEffect(state, action, effect, user, target)
<<<<<<< HEAD
=======
      if (state.ended) {
        break
      }
    }
    if (state.ended) {
      break
>>>>>>> bf55f71a
    }
  }

  evaluateOutcome(state)
  return { ok: true, log: state.log, state }
}

function normalizeSelector(selector: RuntimeTargetSelector): RuntimeTargetSelector {
  const includeDead = selector.includeDead ?? false
  const count = selector.count ?? (selector.mode === 'random' ? 1 : undefined)
  return { ...selector, includeDead, count }
}

function filterActors(state: BattleState, ids: string[]): Actor[] {
  return ids
    .map((id) => state.actors[id])
    .filter((actor): actor is Actor => Boolean(actor))
}

function payResourceCost(
  actor: Actor,
  cost: number,
  resource: 'sta' | 'mp',
  state: BattleState,
  actionName: string,
): boolean {
  const amount = Math.max(0, cost ?? 0)
  if (amount === 0) {
    return true
  }

  const key = resource
  const current = actor.stats[key]
  if (current < amount) {
    pushLog(
      state,
      `Not enough ${resource.toUpperCase()} to use ${actionName} (need ${amount}, have ${current}).`,
    )
    return false
  }

  actor.stats[key] = current - amount
  return true
}

function applyEffect(
  state: BattleState,
  action: RuntimeAction,
  effect: RuntimeEffect,
  user: Actor,
  target: Actor,
) {
  if (effect.onlyIf && !matchesFilter(target, effect.onlyIf)) {
    return
  }

  const ctx: ActionFormulaContext = { state, action }
  const base = resolveValue(effect.value.resolve, effect.value.kind, user, target, ctx, effect, action)
  const amount = base.kind === 'none' ? 0 : base.amount
  const ruleCtx: RuleContext = { state, action, effect }

  switch (effect.kind) {
    case 'damage': {
      if (effect.canMiss) {
        const roll = nextRandom(state)
        const chance = clamp(hitChance(user, target, ruleCtx), 0, 1)
        if (roll > chance) {
          pushLog(state, `${user.name}'s ${action.name} missed ${target.name}.`)
          return
        }
      }

      const element = effect.element ?? action.element
      let finalAmount = amount * elementMult(element, target) * tagResistMult(target)
      let crit = false

      if (effect.canCrit) {
        const chance = clamp(critChance(user, target, ruleCtx), 0, 1)
        const roll = nextRandom(state)
        if (roll < chance) {
          const { CRIT_MULT } = CONFIG().balance
          finalAmount *= CRIT_MULT
          crit = true
        }
      }

<<<<<<< HEAD
      applyDamage(state, user, target, finalAmount, { crit })
=======
      const dealt = applyDamage(state, user, target, finalAmount, { crit, element })
      triggerStatusHooks(state, user, 'onDealDamage', {
        other: target,
        amount: dealt,
        element,
      })
      triggerStatusHooks(state, target, 'onTakeDamage', {
        other: user,
        amount: dealt,
        element,
      })
>>>>>>> bf55f71a
      break
    }
    case 'heal':
      applyHeal(state, user, target, amount)
      break
    case 'resource':
      if (effect.resource) {
        applyResource(state, user, target, amount, effect.resource)
      }
      break
    case 'applyStatus': {
      if (!effect.statusId) {
        pushLog(state, `${action.name} tried to apply a status with no ID.`)
        break
      }

      if (effect.canMiss) {
        const roll = nextRandom(state)
        const chance = clamp(hitChance(user, target, ruleCtx), 0, 1)
        if (roll > chance) {
          pushLog(state, `${user.name}'s ${action.name} failed to affect ${target.name}.`)
          return
        }
      }

      const turns = effect.statusTurns ?? Math.round(amount)
      const stacks = normalizeStacks(amount)
      applyStatus(state, target.id, effect.statusId, turns, { stacks, sourceId: user.id })
      break
    }
<<<<<<< HEAD
=======
    case 'cleanseStatus': {
      const removed = cleanseStatuses(state, target, effect.cleanseTags)
      if (removed.length === 0) {
        pushLog(state, `${action.name} could not find any statuses to cleanse on ${target.name}.`)
      } else {
        pushLog(state, `${user.name} cleansed ${removed.join(', ')} from ${target.name}.`)
      }
      break
    }
    case 'shield': {
      const shieldId = effect.shieldId ?? effect.statusId ?? action.id
      if (!shieldId) {
        pushLog(state, `${action.name} tried to grant a shield without an identifier.`)
        break
      }
      const total = Math.max(0, amount)
      const element = effect.element ?? action.element
      if (total <= 0) {
        grantShield(state, target, shieldId, 0, element, { replace: true })
        pushLog(state, `${target.name}'s ${shieldId} faded.`)
      } else {
        const remaining = grantShield(state, target, shieldId, total, element)
        pushLog(state, `${user.name} granted ${target.name} a ${shieldId} shield (${Math.round(remaining)} HP).`)
      }
      break
    }
    case 'taunt': {
      const turns = effect.statusTurns ?? Math.max(1, Math.round(amount))
      applyTaunt(state, target.id, user.id, turns)
      if (turns > 0) {
        pushLog(state, `${target.name} is taunted by ${user.name} for ${turns} turn(s).`)
      } else {
        pushLog(state, `${target.name} is no longer taunted.`)
      }
      break
    }
    case 'revive': {
      const healAmount = Math.max(0, amount)
      if (!target.alive) {
        const restored = clamp(Math.max(1, Math.round(healAmount || target.stats.maxHp * 0.25)), 1, target.stats.maxHp)
        target.stats.hp = restored
        target.alive = true
        pushLog(state, `${user.name} revived ${target.name} (${restored} HP).`)
      } else {
        applyHeal(state, user, target, healAmount)
      }
      break
    }
    case 'flee': {
      state.ended = { reason: 'fled' }
      pushLog(state, `${user.name} fled the battle!`)
      break
    }
    case 'modifyStat': {
      if (!effect.stat) {
        pushLog(state, `${action.name} tried to modify a stat without specifying one.`)
        break
      }
      const delta = Math.round(amount)
      modifyStat(target, effect.stat, delta, state, user.name, action.name)
      break
    }
>>>>>>> bf55f71a
    default:
      // unsupported kinds will be ignored in this phase
      break
  }
}

function resolveValue(
  resolver: ValueResolver,
  kind: RuntimeEffect['value']['kind'],
  user: Actor,
  target: Actor,
  ctx: ActionFormulaContext,
  effect: RuntimeEffect,
  action: RuntimeAction,
): { kind: 'number'; amount: number } | { kind: 'none' } {
  try {
    const resolved = resolver(user, target, ctx)
    const amount = normalizeAmount(resolved, kind, target, effect)
    return { kind: 'number', amount }
  } catch (error) {
    pushLog(
      ctx.state,
      `Failed to resolve value for ${action.name}: ${(error as Error).message}`,
    )
    return { kind: 'none' }
  }
}

function normalizeAmount(
  value: number,
  kind: RuntimeEffect['value']['kind'],
  target: Actor,
  effect: RuntimeEffect,
): number {
  const safe = Number.isFinite(value) ? value : 0
  if (kind === 'percent') {
    if (effect.kind === 'resource' && effect.resource) {
      const [, maxKey] = resourceKeys(effect.resource)
      const maxValue = target.stats[maxKey]
      return safe * maxValue
    }
    return safe * target.stats.maxHp
  }
  return safe
}

function applyDamage(
  state: BattleState,
  user: Actor,
  target: Actor,
  amount: number,
  options: DamageOptions = {},
<<<<<<< HEAD
) {
  if (!target.alive) {
    return
  }
  const dmg = Math.max(0, amount)
  const before = target.stats.hp
  const after = Math.max(0, before - dmg)
=======
): number {
  if (!target.alive) {
    return 0
  }

  let pending = Math.max(0, amount)
  const shieldResult = absorbDamageWithShields(state, target, pending, options.element)
  for (const log of shieldResult.logs) {
    pushLog(state, log)
  }
  pending = shieldResult.remaining

  if (pending <= 0) {
    if (shieldResult.absorbed > 0) {
      pushLog(state, `${user.name}'s attack was absorbed by ${target.name}'s shields.`)
    } else {
      pushLog(state, `${user.name}'s attack dealt no damage to ${target.name}.`)
    }
    return 0
  }

  const before = target.stats.hp
  const after = Math.max(0, before - pending)
>>>>>>> bf55f71a
  target.stats.hp = after
  if (after <= 0) {
    target.alive = false
  }
  const diff = before - after
  let entry = `${user.name} hit ${target.name} for ${Math.round(diff)} damage.`
  if (options.crit) {
    entry += ' Critical hit!'
  }
  if (after <= 0) {
    entry += ` ${target.name} was defeated.`
  }
  pushLog(state, entry)
<<<<<<< HEAD
=======
  return diff
>>>>>>> bf55f71a
}

function applyHeal(state: BattleState, user: Actor, target: Actor, amount: number) {
  const heal = Math.max(0, amount)
  const before = target.stats.hp
  const after = Math.min(target.stats.maxHp, before + heal)
  target.stats.hp = after
  if (after > 0) {
    target.alive = true
  }
  const diff = after - before
  pushLog(state, `${user.name} healed ${target.name} for ${Math.round(diff)} HP.`)
}

function applyResource(
  state: BattleState,
  user: Actor,
  target: Actor,
  amount: number,
  resource: Resource,
) {
  const [currentKey, maxKey] = resourceKeys(resource)
  const before = target.stats[currentKey]
  const max = target.stats[maxKey]
  const after = clamp(before + amount, 0, max)
  target.stats[currentKey] = after
  const diff = after - before
  const label = resource.toUpperCase()
  if (diff === 0) {
    pushLog(state, `${user.name} affected ${target.name}'s ${label}, but nothing changed.`)
  } else if (diff > 0) {
    pushLog(state, `${user.name} restored ${Math.round(diff)} ${label} to ${target.name}.`)
  } else {
    pushLog(state, `${user.name} drained ${Math.round(Math.abs(diff))} ${label} from ${target.name}.`)
  }
}

<<<<<<< HEAD
=======
function modifyStat(
  target: Actor,
  stat: NonNullable<RuntimeEffect['stat']>,
  delta: number,
  state: BattleState,
  sourceName: string,
  actionName: string,
) {
  let finalValue = 0
  switch (stat) {
    case 'atk':
      target.stats.atk = Math.max(0, target.stats.atk + delta)
      finalValue = target.stats.atk
      break
    case 'def':
      target.stats.def = Math.max(0, target.stats.def + delta)
      finalValue = target.stats.def
      break
    case 'maxHp':
      target.stats.maxHp = Math.max(1, target.stats.maxHp + delta)
      target.stats.hp = clamp(target.stats.hp, 0, target.stats.maxHp)
      finalValue = target.stats.maxHp
      break
    case 'maxSta':
      target.stats.maxSta = Math.max(0, target.stats.maxSta + delta)
      target.stats.sta = clamp(target.stats.sta, 0, target.stats.maxSta)
      finalValue = target.stats.maxSta
      break
    case 'maxMp':
      target.stats.maxMp = Math.max(0, target.stats.maxMp + delta)
      target.stats.mp = clamp(target.stats.mp, 0, target.stats.maxMp)
      finalValue = target.stats.maxMp
      break
    default:
      return
  }

  if (delta === 0) {
    pushLog(state, `${sourceName}'s ${actionName} left ${target.name}'s ${formatStatLabel(stat)} unchanged.`)
  } else {
    const sign = delta > 0 ? '+' : ''
    pushLog(
      state,
      `${sourceName}'s ${actionName} changed ${target.name}'s ${formatStatLabel(stat)} by ${sign}${delta} (now ${Math.round(finalValue)}).`,
    )
  }
}

>>>>>>> bf55f71a
function normalizeStacks(amount: number): number {
  if (!Number.isFinite(amount)) {
    return 1
  }
  const rounded = Math.round(Math.abs(amount))
  return Math.max(1, rounded)
}

<<<<<<< HEAD
=======
function formatStatLabel(stat: NonNullable<RuntimeEffect['stat']>): string {
  switch (stat) {
    case 'atk':
      return 'ATK'
    case 'def':
      return 'DEF'
    case 'maxHp':
      return 'Max HP'
    case 'maxSta':
      return 'Max STA'
    case 'maxMp':
      return 'Max MP'
    default:
      return stat
  }
}

>>>>>>> bf55f71a
function resourceKeys(resource: Resource): ['hp' | 'sta' | 'mp', 'maxHp' | 'maxSta' | 'maxMp'] {
  switch (resource) {
    case 'sta':
      return ['sta', 'maxSta']
    case 'mp':
      return ['mp', 'maxMp']
    case 'hp':
    default:
      return ['hp', 'maxHp']
  }
}

function clamp(value: number, min: number, max: number): number {
  return Math.min(Math.max(value, min), max)
}

function nextRandom(state: BattleState): number {
  const seed = state.rngSeed >>> 0
  const next = (Math.imul(seed, RNG_A) + RNG_C) >>> 0
  state.rngSeed = next
  return next / RNG_M
}

function evaluateOutcome(state: BattleState) {
  if (state.ended) {
    return
  }
  const enemiesAlive = state.sideEnemy.some((id) => state.actors[id]?.alive)
  if (!enemiesAlive) {
    state.ended = { reason: 'victory' }
    pushLog(state, 'Victory!')
    return
  }
  const playersAlive = state.sidePlayer.some((id) => state.actors[id]?.alive)
  if (!playersAlive) {
    state.ended = { reason: 'defeat' }
    pushLog(state, 'Defeat...')
  }
}

function matchesFilter(actor: Actor, filter: Filter): boolean {
  if (filter.all && !filter.all.every((inner) => matchesFilter(actor, inner))) {
    return false
  }
  if (filter.any && !filter.any.some((inner) => matchesFilter(actor, inner))) {
    return false
  }
  if (filter.not && matchesFilter(actor, filter.not)) {
    return false
  }
  if (!filter.test) {
    return true
  }
  const { key, op, value } = filter.test
  switch (key) {
    case 'hpPct':
      return compareNumeric(fraction(actor.stats.hp, actor.stats.maxHp), op, value)
    case 'staPct':
      return compareNumeric(fraction(actor.stats.sta, actor.stats.maxSta), op, value)
    case 'mpPct':
      return compareNumeric(fraction(actor.stats.mp, actor.stats.maxMp), op, value)
    case 'atk':
      return compareNumeric(actor.stats.atk, op, value)
    case 'def':
      return compareNumeric(actor.stats.def, op, value)
    case 'lv':
      return compareNumeric(actor.stats.lv, op, value)
    case 'hasStatus':
      return compareSet(actor.statuses.map((entry) => entry.id), op, value)
    case 'tag':
      return compareSet(actor.tags ?? [], op, value)
    case 'clazz':
      return compareValue(actor.clazz ?? null, op, value)
    default:
      return false
  }
}

function compareNumeric(actual: number, op: ConditionOp, expected: unknown): boolean {
  if (op === 'in' || op === 'notIn') {
    const values = Array.isArray(expected) ? expected : [expected]
    const parsed = values
      .map((value) => (typeof value === 'number' ? value : Number(value)))
      .filter((num) => Number.isFinite(num))
    const has = parsed.some((num) => num === actual)
    return op === 'in' ? has : !has
  }

  const expectedNumber = typeof expected === 'number' ? expected : Number(expected)
  if (!Number.isFinite(expectedNumber)) {
    return false
  }

  switch (op) {
    case 'lt':
      return actual < expectedNumber
    case 'lte':
      return actual <= expectedNumber
    case 'eq':
      return actual === expectedNumber
    case 'gte':
      return actual >= expectedNumber
    case 'gt':
      return actual > expectedNumber
    case 'ne':
      return actual !== expectedNumber
    default:
      return false
  }
}

function compareValue(actual: unknown, op: ConditionOp, expected: unknown): boolean {
  if (op === 'in' || op === 'notIn') {
    const values = Array.isArray(expected) ? expected : [expected]
    const has = values.some((entry) => entry === actual)
    return op === 'in' ? has : !has
  }
  switch (op) {
    case 'eq':
      return actual === expected
    case 'ne':
      return actual !== expected
    default:
      return false
  }
}

function compareSet(actual: string[], op: ConditionOp, expected: unknown): boolean {
  const values = Array.isArray(expected) ? expected : [expected]
  const hasAny = values.some((entry) => actual.includes(entry))
  if (op === 'in') {
    return hasAny
  }
  if (op === 'notIn') {
    return !hasAny
  }
  if (op === 'eq') {
    return hasAny
  }
  if (op === 'ne') {
    return !hasAny
  }
  return false
}

function fraction(value: number, max: number): number {
  if (!Number.isFinite(value) || !Number.isFinite(max) || max <= 0) {
    return 0
  }
  return value / max
}

<<<<<<< HEAD
=======
function collectItemCosts(action: RuntimeAction): ItemCost[] {
  const map = new Map<string, { qty: number; consume: boolean }>()
  const add = (id: string, qty: number, consume: boolean) => {
    if (!id || qty <= 0) {
      return
    }
    const existing = map.get(id)
    if (existing) {
      existing.qty += qty
      existing.consume = existing.consume || consume
    } else {
      map.set(id, { qty, consume })
    }
  }

  if (action.type === 'item') {
    const id = action.costs?.item?.id ?? action.id
    const qty = action.costs?.item?.qty ?? 1
    add(id, Math.max(1, Math.round(qty)), action.consumable)
  } else if (action.costs?.item) {
    add(action.costs.item.id, Math.max(1, Math.round(action.costs.item.qty ?? 1)), true)
  }

  return Array.from(map.entries()).map(([id, value]) => ({ id, qty: value.qty, consume: value.consume }))
}

function checkItemAvailability(state: BattleState, costs: ItemCost[], action: RuntimeAction): boolean {
  for (const cost of costs) {
    const entry = state.inventory.find((item) => item.id === cost.id)
    if (!entry || entry.qty < cost.qty) {
      pushLog(state, `Missing ${cost.id} x${cost.qty} to use ${action.name}.`)
      return false
    }
  }
  return true
}

function applyItemCosts(state: BattleState, costs: ItemCost[]) {
  for (const cost of costs) {
    if (!cost.consume) {
      continue
    }
    const entry = state.inventory.find((item) => item.id === cost.id)
    if (!entry) {
      continue
    }
    entry.qty = Math.max(0, entry.qty - cost.qty)
    if (entry.qty <= 0) {
      state.inventory = state.inventory.filter((item) => item !== entry)
    }
  }
}

function checkCooldownReady(state: BattleState, user: Actor, action: RuntimeAction): boolean {
  const cooldown = Math.max(0, Math.floor(action.costs?.cooldown ?? 0))
  if (cooldown <= 0) {
    return true
  }
  const remaining = state.cooldowns[user.id]?.[action.id] ?? 0
  if (remaining > 0) {
    pushLog(state, `${action.name} is on cooldown for ${remaining} more turn(s).`)
    return false
  }
  return true
}

function startCooldown(state: BattleState, user: Actor, action: RuntimeAction) {
  const cooldown = Math.max(0, Math.floor(action.costs?.cooldown ?? 0))
  if (cooldown <= 0) {
    return
  }
  const map = ensureCooldownMap(state, user.id)
  map[action.id] = cooldown
}

function tickCooldowns(state: BattleState, _actorId: string) {
  for (const map of Object.values(state.cooldowns)) {
    for (const [actionId, remaining] of Object.entries(map)) {
      const next = Math.max(0, Math.floor(remaining) - 1)
      if (next <= 0) {
        delete map[actionId]
      } else {
        map[actionId] = next
      }
    }
  }
}

function checkChargesAvailable(state: BattleState, user: Actor, action: RuntimeAction): boolean {
  const maxCharges = Math.max(0, Math.floor(action.costs?.charges ?? 0))
  if (maxCharges <= 0) {
    return true
  }
  const map = ensureChargeMap(state, user.id)
  const existing = map[action.id] ?? { remaining: maxCharges, max: maxCharges }
  map[action.id] = existing
  if (existing.remaining <= 0) {
    pushLog(state, `${action.name} has no charges remaining.`)
    return false
  }
  return true
}

function consumeCharge(state: BattleState, user: Actor, action: RuntimeAction) {
  const maxCharges = Math.max(0, Math.floor(action.costs?.charges ?? 0))
  if (maxCharges <= 0) {
    return
  }
  const map = ensureChargeMap(state, user.id)
  const existing = map[action.id] ?? { remaining: maxCharges, max: maxCharges }
  map[action.id] = existing
  if (existing.remaining > 0) {
    existing.remaining -= 1
  }
}

function ensureCooldownMap(
  state: BattleState,
  actorId: string,
): Record<string, number> {
  const existing = state.cooldowns[actorId]
  if (existing) {
    return existing
  }
  state.cooldowns[actorId] = {}
  return state.cooldowns[actorId]
}

function ensureChargeMap(
  state: BattleState,
  actorId: string,
): Record<string, ChargeState> {
  const existing = state.charges[actorId]
  if (existing) {
    return existing
  }
  state.charges[actorId] = {}
  return state.charges[actorId]
}

>>>>>>> bf55f71a
function pushLog(state: BattleState, entry: string) {
  state.log.push(entry)
}<|MERGE_RESOLUTION|>--- conflicted
+++ resolved
@@ -12,10 +12,6 @@
 
 import { resolveTargets } from './targeting'
 import { critChance, elementMult, hitChance, tagResistMult, type RuleContext } from './rules'
-<<<<<<< HEAD
-import { applyStatus, tickEndOfTurn } from './status'
-import type { Actor, BattleState, UseResult } from './types'
-=======
 import {
   absorbDamageWithShields,
   applyStatus,
@@ -26,7 +22,6 @@
   triggerStatusHooks,
 } from './status'
 import type { Actor, BattleState, ChargeState, UseResult } from './types'
->>>>>>> bf55f71a
 
 const RNG_A = 1664525
 const RNG_C = 1013904223
@@ -62,10 +57,7 @@
   if (actor) {
     pushLog(state, `${actor.name} ended their turn.`)
     tickEndOfTurn(state, actor.id)
-<<<<<<< HEAD
-=======
     tickCooldowns(state, actor.id)
->>>>>>> bf55f71a
     evaluateOutcome(state)
     if (state.ended) {
       return state
@@ -84,16 +76,11 @@
 
 type DamageOptions = {
   crit?: boolean
-<<<<<<< HEAD
-}
-
-=======
   element?: string
 }
 
 type ItemCost = { id: string; qty: number; consume: boolean }
 
->>>>>>> bf55f71a
 function executeAction(
   state: BattleState,
   action: RuntimeAction,
@@ -116,8 +103,6 @@
     return { ok: false, log: state.log, state }
   }
 
-<<<<<<< HEAD
-=======
   if (!checkCooldownReady(state, user, action)) {
     return { ok: false, log: state.log, state }
   }
@@ -131,7 +116,6 @@
     return { ok: false, log: state.log, state }
   }
 
->>>>>>> bf55f71a
   if (!payResourceCost(user, action.costs?.sta ?? 0, 'sta', state, action.name)) {
     return { ok: false, log: state.log, state }
   }
@@ -151,13 +135,10 @@
     pushLog(state, `${action.name} has no valid targets.`)
   }
 
-<<<<<<< HEAD
-=======
   applyItemCosts(state, itemCosts)
   startCooldown(state, user, action)
   consumeCharge(state, user, action)
 
->>>>>>> bf55f71a
   pushLog(state, `${user.name} used ${action.name}.`)
 
   for (const effect of action.effects ?? []) {
@@ -172,15 +153,12 @@
 
     for (const target of targets) {
       applyEffect(state, action, effect, user, target)
-<<<<<<< HEAD
-=======
       if (state.ended) {
         break
       }
     }
     if (state.ended) {
       break
->>>>>>> bf55f71a
     }
   }
 
@@ -267,9 +245,6 @@
         }
       }
 
-<<<<<<< HEAD
-      applyDamage(state, user, target, finalAmount, { crit })
-=======
       const dealt = applyDamage(state, user, target, finalAmount, { crit, element })
       triggerStatusHooks(state, user, 'onDealDamage', {
         other: target,
@@ -281,7 +256,6 @@
         amount: dealt,
         element,
       })
->>>>>>> bf55f71a
       break
     }
     case 'heal':
@@ -312,8 +286,6 @@
       applyStatus(state, target.id, effect.statusId, turns, { stacks, sourceId: user.id })
       break
     }
-<<<<<<< HEAD
-=======
     case 'cleanseStatus': {
       const removed = cleanseStatuses(state, target, effect.cleanseTags)
       if (removed.length === 0) {
@@ -376,7 +348,6 @@
       modifyStat(target, effect.stat, delta, state, user.name, action.name)
       break
     }
->>>>>>> bf55f71a
     default:
       // unsupported kinds will be ignored in this phase
       break
@@ -429,15 +400,6 @@
   target: Actor,
   amount: number,
   options: DamageOptions = {},
-<<<<<<< HEAD
-) {
-  if (!target.alive) {
-    return
-  }
-  const dmg = Math.max(0, amount)
-  const before = target.stats.hp
-  const after = Math.max(0, before - dmg)
-=======
 ): number {
   if (!target.alive) {
     return 0
@@ -461,7 +423,6 @@
 
   const before = target.stats.hp
   const after = Math.max(0, before - pending)
->>>>>>> bf55f71a
   target.stats.hp = after
   if (after <= 0) {
     target.alive = false
@@ -475,10 +436,7 @@
     entry += ` ${target.name} was defeated.`
   }
   pushLog(state, entry)
-<<<<<<< HEAD
-=======
   return diff
->>>>>>> bf55f71a
 }
 
 function applyHeal(state: BattleState, user: Actor, target: Actor, amount: number) {
@@ -516,8 +474,6 @@
   }
 }
 
-<<<<<<< HEAD
-=======
 function modifyStat(
   target: Actor,
   stat: NonNullable<RuntimeEffect['stat']>,
@@ -566,7 +522,6 @@
   }
 }
 
->>>>>>> bf55f71a
 function normalizeStacks(amount: number): number {
   if (!Number.isFinite(amount)) {
     return 1
@@ -575,8 +530,6 @@
   return Math.max(1, rounded)
 }
 
-<<<<<<< HEAD
-=======
 function formatStatLabel(stat: NonNullable<RuntimeEffect['stat']>): string {
   switch (stat) {
     case 'atk':
@@ -594,7 +547,6 @@
   }
 }
 
->>>>>>> bf55f71a
 function resourceKeys(resource: Resource): ['hp' | 'sta' | 'mp', 'maxHp' | 'maxSta' | 'maxMp'] {
   switch (resource) {
     case 'sta':
@@ -747,8 +699,6 @@
   return value / max
 }
 
-<<<<<<< HEAD
-=======
 function collectItemCosts(action: RuntimeAction): ItemCost[] {
   const map = new Map<string, { qty: number; consume: boolean }>()
   const add = (id: string, qty: number, consume: boolean) => {
@@ -889,7 +839,6 @@
   return state.charges[actorId]
 }
 
->>>>>>> bf55f71a
 function pushLog(state: BattleState, entry: string) {
   state.log.push(entry)
 }