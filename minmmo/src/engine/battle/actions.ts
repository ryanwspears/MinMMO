
import type {
  FormulaContext,
  RuntimeEffect,
  RuntimeItem,
  RuntimeSkill,
  RuntimeTargetSelector,
  ValueResolver,
} from '@content/adapters'
import type { ConditionOp, Filter, Resource } from '@config/schema'
<<<<<<< HEAD

import { resolveTargets } from './targeting'
import type { Actor, BattleState, UseResult } from './types'

=======
import { CONFIG } from '@config/store'

import { resolveTargets } from './targeting'
import { critChance, elementMult, hitChance, tagResistMult, type RuleContext } from './rules'
import type { Actor, BattleState, UseResult } from './types'

const RNG_A = 1664525
const RNG_C = 1013904223
const RNG_M = 0x100000000

>>>>>>> e7e3279f
type RuntimeAction = RuntimeSkill | RuntimeItem

export function useSkill(
  state: BattleState,
  skill: RuntimeSkill,
  userId: string,
  targetIds?: string[],
): UseResult {
  return executeAction(state, skill, userId, targetIds)
}

export function useItem(
  state: BattleState,
  item: RuntimeItem,
  userId: string,
  targetIds?: string[],
): UseResult {
  return executeAction(state, item, userId, targetIds)
}

export function endTurn(state: BattleState): BattleState {
  if (state.ended) {
    return state
  }

  const currentActorId = state.order[state.current]
  const actor = currentActorId ? state.actors[currentActorId] : undefined
  if (actor) {
    pushLog(state, `${actor.name} ended their turn.`)
  }

  state.current = (state.current + 1) % (state.order.length || 1)
  if (state.current === 0) {
    state.turn += 1
    pushLog(state, `Turn ${state.turn} begins.`)
  }
  return state
}

type ActionFormulaContext = FormulaContext & { state: BattleState; action: RuntimeAction }

<<<<<<< HEAD
=======
type DamageOptions = {
  crit?: boolean
}

>>>>>>> e7e3279f
function executeAction(
  state: BattleState,
  action: RuntimeAction,
  userId: string,
  providedTargetIds?: string[],
): UseResult {
  if (state.ended) {
    pushLog(state, 'The battle is already over.')
    return { ok: false, log: state.log, state }
  }

  const user = state.actors[userId]
  if (!user) {
    pushLog(state, `Unknown actor ${userId} tried to use ${action.name}.`)
    return { ok: false, log: state.log, state }
  }

  if (!user.alive) {
    pushLog(state, `${user.name} cannot act while defeated.`)
    return { ok: false, log: state.log, state }
  }

  if (!payResourceCost(user, action.costs?.sta ?? 0, 'sta', state, action.name)) {
    return { ok: false, log: state.log, state }
  }

  if (!payResourceCost(user, action.costs?.mp ?? 0, 'mp', state, action.name)) {
    return { ok: false, log: state.log, state }
  }

  const baseTargetIds =
    providedTargetIds && providedTargetIds.length
      ? providedTargetIds
      : resolveTargets(state, normalizeSelector(action.targeting), userId)

  const baseTargets = filterActors(state, baseTargetIds)

  if (baseTargets.length === 0) {
    pushLog(state, `${action.name} has no valid targets.`)
  }

  pushLog(state, `${user.name} used ${action.name}.`)

  for (const effect of action.effects ?? []) {
    const selector = effect.selector ?? action.targeting
    const targets = effect.selector
      ? filterActors(state, resolveTargets(state, normalizeSelector(selector), userId))
      : baseTargets

    if (targets.length === 0) {
      continue
    }

    for (const target of targets) {
      applyEffect(state, action, effect, user, target)
    }
  }

  evaluateOutcome(state)
  return { ok: true, log: state.log, state }
}

function normalizeSelector(selector: RuntimeTargetSelector): RuntimeTargetSelector {
  const includeDead = selector.includeDead ?? false
  const count = selector.count ?? (selector.mode === 'random' ? 1 : undefined)
  return { ...selector, includeDead, count }
}

function filterActors(state: BattleState, ids: string[]): Actor[] {
  return ids
    .map((id) => state.actors[id])
    .filter((actor): actor is Actor => Boolean(actor))
}

function payResourceCost(
  actor: Actor,
  cost: number,
  resource: 'sta' | 'mp',
  state: BattleState,
  actionName: string,
): boolean {
  const amount = Math.max(0, cost ?? 0)
  if (amount === 0) {
    return true
  }

  const key = resource
  const current = actor.stats[key]
  if (current < amount) {
    pushLog(
      state,
      `Not enough ${resource.toUpperCase()} to use ${actionName} (need ${amount}, have ${current}).`,
    )
    return false
  }

  actor.stats[key] = current - amount
  return true
}

function applyEffect(
  state: BattleState,
  action: RuntimeAction,
  effect: RuntimeEffect,
  user: Actor,
  target: Actor,
) {
  if (effect.onlyIf && !matchesFilter(target, effect.onlyIf)) {
    return
  }

  const ctx: ActionFormulaContext = { state, action }
  const base = resolveValue(effect.value.resolve, effect.value.kind, user, target, ctx, effect, action)
  const amount = base.kind === 'none' ? 0 : base.amount
<<<<<<< HEAD

  switch (effect.kind) {
    case 'damage':
      applyDamage(state, user, target, amount)
      break
=======
  const ruleCtx: RuleContext = { state, action, effect }

  switch (effect.kind) {
    case 'damage': {
      if (effect.canMiss) {
        const roll = nextRandom(state)
        const chance = clamp(hitChance(user, target, ruleCtx), 0, 1)
        if (roll > chance) {
          pushLog(state, `${user.name}'s ${action.name} missed ${target.name}.`)
          return
        }
      }

      const element = effect.element ?? action.element
      let finalAmount = amount * elementMult(element, target) * tagResistMult(target)
      let crit = false

      if (effect.canCrit) {
        const chance = clamp(critChance(user, target, ruleCtx), 0, 1)
        const roll = nextRandom(state)
        if (roll < chance) {
          const { CRIT_MULT } = CONFIG().balance
          finalAmount *= CRIT_MULT
          crit = true
        }
      }

      applyDamage(state, user, target, finalAmount, { crit })
      break
    }
>>>>>>> e7e3279f
    case 'heal':
      applyHeal(state, user, target, amount)
      break
    case 'resource':
      if (effect.resource) {
        applyResource(state, user, target, amount, effect.resource)
      }
      break
    default:
      // unsupported kinds will be ignored in this phase
      break
  }
}

function resolveValue(
  resolver: ValueResolver,
  kind: RuntimeEffect['value']['kind'],
  user: Actor,
  target: Actor,
  ctx: ActionFormulaContext,
  effect: RuntimeEffect,
  action: RuntimeAction,
): { kind: 'number'; amount: number } | { kind: 'none' } {
  try {
    const resolved = resolver(user, target, ctx)
    const amount = normalizeAmount(resolved, kind, target, effect)
    return { kind: 'number', amount }
  } catch (error) {
    pushLog(
      ctx.state,
      `Failed to resolve value for ${action.name}: ${(error as Error).message}`,
    )
    return { kind: 'none' }
  }
}

function normalizeAmount(
  value: number,
  kind: RuntimeEffect['value']['kind'],
  target: Actor,
  effect: RuntimeEffect,
): number {
  const safe = Number.isFinite(value) ? value : 0
  if (kind === 'percent') {
    if (effect.kind === 'resource' && effect.resource) {
      const [, maxKey] = resourceKeys(effect.resource)
      const maxValue = target.stats[maxKey]
      return safe * maxValue
    }
    return safe * target.stats.maxHp
  }
  return safe
}

<<<<<<< HEAD
function applyDamage(state: BattleState, user: Actor, target: Actor, amount: number) {
=======
function applyDamage(
  state: BattleState,
  user: Actor,
  target: Actor,
  amount: number,
  options: DamageOptions = {},
) {
>>>>>>> e7e3279f
  if (!target.alive) {
    return
  }
  const dmg = Math.max(0, amount)
  const before = target.stats.hp
  const after = Math.max(0, before - dmg)
  target.stats.hp = after
  if (after <= 0) {
    target.alive = false
  }
  const diff = before - after
<<<<<<< HEAD
  pushLog(
    state,
    `${user.name} hit ${target.name} for ${Math.round(diff)} damage.${after <= 0 ? ` ${target.name} was defeated.` : ''}`,
  )
=======
  let entry = `${user.name} hit ${target.name} for ${Math.round(diff)} damage.`
  if (options.crit) {
    entry += ' Critical hit!'
  }
  if (after <= 0) {
    entry += ` ${target.name} was defeated.`
  }
  pushLog(state, entry)
>>>>>>> e7e3279f
}

function applyHeal(state: BattleState, user: Actor, target: Actor, amount: number) {
  const heal = Math.max(0, amount)
  const before = target.stats.hp
  const after = Math.min(target.stats.maxHp, before + heal)
  target.stats.hp = after
  if (after > 0) {
    target.alive = true
  }
  const diff = after - before
  pushLog(state, `${user.name} healed ${target.name} for ${Math.round(diff)} HP.`)
}

function applyResource(
  state: BattleState,
  user: Actor,
  target: Actor,
  amount: number,
  resource: Resource,
) {
  const [currentKey, maxKey] = resourceKeys(resource)
  const before = target.stats[currentKey]
  const max = target.stats[maxKey]
  const after = clamp(before + amount, 0, max)
  target.stats[currentKey] = after
  const diff = after - before
  const label = resource.toUpperCase()
  if (diff === 0) {
    pushLog(state, `${user.name} affected ${target.name}'s ${label}, but nothing changed.`)
  } else if (diff > 0) {
    pushLog(state, `${user.name} restored ${Math.round(diff)} ${label} to ${target.name}.`)
  } else {
    pushLog(state, `${user.name} drained ${Math.round(Math.abs(diff))} ${label} from ${target.name}.`)
  }
}

function resourceKeys(resource: Resource): ['hp' | 'sta' | 'mp', 'maxHp' | 'maxSta' | 'maxMp'] {
  switch (resource) {
    case 'sta':
      return ['sta', 'maxSta']
    case 'mp':
      return ['mp', 'maxMp']
    case 'hp':
    default:
      return ['hp', 'maxHp']
  }
}

function clamp(value: number, min: number, max: number): number {
  return Math.min(Math.max(value, min), max)
}

<<<<<<< HEAD
=======
function nextRandom(state: BattleState): number {
  const seed = state.rngSeed >>> 0
  const next = (Math.imul(seed, RNG_A) + RNG_C) >>> 0
  state.rngSeed = next
  return next / RNG_M
}

>>>>>>> e7e3279f
function evaluateOutcome(state: BattleState) {
  if (state.ended) {
    return
  }
  const enemiesAlive = state.sideEnemy.some((id) => state.actors[id]?.alive)
  if (!enemiesAlive) {
    state.ended = { reason: 'victory' }
    pushLog(state, 'Victory!')
    return
  }
  const playersAlive = state.sidePlayer.some((id) => state.actors[id]?.alive)
  if (!playersAlive) {
    state.ended = { reason: 'defeat' }
    pushLog(state, 'Defeat...')
  }
}

function matchesFilter(actor: Actor, filter: Filter): boolean {
  if (filter.all && !filter.all.every((inner) => matchesFilter(actor, inner))) {
    return false
  }
  if (filter.any && !filter.any.some((inner) => matchesFilter(actor, inner))) {
    return false
  }
  if (filter.not && matchesFilter(actor, filter.not)) {
    return false
  }
  if (!filter.test) {
    return true
  }
  const { key, op, value } = filter.test
  switch (key) {
    case 'hpPct':
      return compareNumeric(fraction(actor.stats.hp, actor.stats.maxHp), op, value)
    case 'staPct':
      return compareNumeric(fraction(actor.stats.sta, actor.stats.maxSta), op, value)
    case 'mpPct':
      return compareNumeric(fraction(actor.stats.mp, actor.stats.maxMp), op, value)
    case 'atk':
      return compareNumeric(actor.stats.atk, op, value)
    case 'def':
      return compareNumeric(actor.stats.def, op, value)
    case 'lv':
      return compareNumeric(actor.stats.lv, op, value)
    case 'hasStatus':
      return compareSet(actor.statuses.map((entry) => entry.id), op, value)
    case 'tag':
      return compareSet(actor.tags ?? [], op, value)
    case 'clazz':
      return compareValue(actor.clazz ?? null, op, value)
    default:
      return false
  }
}

function compareNumeric(actual: number, op: ConditionOp, expected: unknown): boolean {
  if (op === 'in' || op === 'notIn') {
    const values = Array.isArray(expected) ? expected : [expected]
    const parsed = values
      .map((value) => (typeof value === 'number' ? value : Number(value)))
      .filter((num) => Number.isFinite(num))
    const has = parsed.some((num) => num === actual)
    return op === 'in' ? has : !has
  }

  const expectedNumber = typeof expected === 'number' ? expected : Number(expected)
  if (!Number.isFinite(expectedNumber)) {
    return false
  }

  switch (op) {
    case 'lt':
      return actual < expectedNumber
    case 'lte':
      return actual <= expectedNumber
    case 'eq':
      return actual === expectedNumber
    case 'gte':
      return actual >= expectedNumber
    case 'gt':
      return actual > expectedNumber
    case 'ne':
      return actual !== expectedNumber
    default:
      return false
  }
}

function compareValue(actual: unknown, op: ConditionOp, expected: unknown): boolean {
  if (op === 'in' || op === 'notIn') {
    const values = Array.isArray(expected) ? expected : [expected]
    const has = values.some((entry) => entry === actual)
    return op === 'in' ? has : !has
  }
  switch (op) {
    case 'eq':
      return actual === expected
    case 'ne':
      return actual !== expected
    default:
      return false
  }
}

function compareSet(actual: string[], op: ConditionOp, expected: unknown): boolean {
  const values = Array.isArray(expected) ? expected : [expected]
  const hasAny = values.some((entry) => actual.includes(entry))
  if (op === 'in') {
    return hasAny
  }
  if (op === 'notIn') {
    return !hasAny
  }
  if (op === 'eq') {
    return hasAny
  }
  if (op === 'ne') {
    return !hasAny
  }
  return false
}

function fraction(value: number, max: number): number {
  if (!Number.isFinite(value) || !Number.isFinite(max) || max <= 0) {
    return 0
  }
  return value / max
}

function pushLog(state: BattleState, entry: string) {
  state.log.push(entry)
}<|MERGE_RESOLUTION|>--- conflicted
+++ resolved
@@ -8,12 +8,6 @@
   ValueResolver,
 } from '@content/adapters'
 import type { ConditionOp, Filter, Resource } from '@config/schema'
-<<<<<<< HEAD
-
-import { resolveTargets } from './targeting'
-import type { Actor, BattleState, UseResult } from './types'
-
-=======
 import { CONFIG } from '@config/store'
 
 import { resolveTargets } from './targeting'
@@ -24,7 +18,6 @@
 const RNG_C = 1013904223
 const RNG_M = 0x100000000
 
->>>>>>> e7e3279f
 type RuntimeAction = RuntimeSkill | RuntimeItem
 
 export function useSkill(
@@ -66,13 +59,10 @@
 
 type ActionFormulaContext = FormulaContext & { state: BattleState; action: RuntimeAction }
 
-<<<<<<< HEAD
-=======
 type DamageOptions = {
   crit?: boolean
 }
 
->>>>>>> e7e3279f
 function executeAction(
   state: BattleState,
   action: RuntimeAction,
@@ -187,13 +177,6 @@
   const ctx: ActionFormulaContext = { state, action }
   const base = resolveValue(effect.value.resolve, effect.value.kind, user, target, ctx, effect, action)
   const amount = base.kind === 'none' ? 0 : base.amount
-<<<<<<< HEAD
-
-  switch (effect.kind) {
-    case 'damage':
-      applyDamage(state, user, target, amount)
-      break
-=======
   const ruleCtx: RuleContext = { state, action, effect }
 
   switch (effect.kind) {
@@ -224,7 +207,6 @@
       applyDamage(state, user, target, finalAmount, { crit })
       break
     }
->>>>>>> e7e3279f
     case 'heal':
       applyHeal(state, user, target, amount)
       break
@@ -279,9 +261,6 @@
   return safe
 }
 
-<<<<<<< HEAD
-function applyDamage(state: BattleState, user: Actor, target: Actor, amount: number) {
-=======
 function applyDamage(
   state: BattleState,
   user: Actor,
@@ -289,7 +268,6 @@
   amount: number,
   options: DamageOptions = {},
 ) {
->>>>>>> e7e3279f
   if (!target.alive) {
     return
   }
@@ -301,12 +279,6 @@
     target.alive = false
   }
   const diff = before - after
-<<<<<<< HEAD
-  pushLog(
-    state,
-    `${user.name} hit ${target.name} for ${Math.round(diff)} damage.${after <= 0 ? ` ${target.name} was defeated.` : ''}`,
-  )
-=======
   let entry = `${user.name} hit ${target.name} for ${Math.round(diff)} damage.`
   if (options.crit) {
     entry += ' Critical hit!'
@@ -315,7 +287,6 @@
     entry += ` ${target.name} was defeated.`
   }
   pushLog(state, entry)
->>>>>>> e7e3279f
 }
 
 function applyHeal(state: BattleState, user: Actor, target: Actor, amount: number) {
@@ -369,8 +340,6 @@
   return Math.min(Math.max(value, min), max)
 }
 
-<<<<<<< HEAD
-=======
 function nextRandom(state: BattleState): number {
   const seed = state.rngSeed >>> 0
   const next = (Math.imul(seed, RNG_A) + RNG_C) >>> 0
@@ -378,7 +347,6 @@
   return next / RNG_M
 }
 
->>>>>>> e7e3279f
 function evaluateOutcome(state: BattleState) {
   if (state.ended) {
     return
