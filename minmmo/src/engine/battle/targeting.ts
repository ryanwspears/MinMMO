--- conflicted
+++ resolved
@@ -68,10 +68,6 @@
       return candidates
         .slice(0, selector.count != null ? Math.max(0, selector.count) : candidates.length)
         .map((actor) => actor.id)
-<<<<<<< HEAD
-    case 'self':
-=======
->>>>>>> 9ee446c3
     default:
       return includeDead || user.alive ? [userId] : []
   }
