import type {
  FormulaContext,
  RuntimeEffect,
  RuntimeStatusTemplate,
  ValueResolver,
} from '@content/adapters'
import { Statuses } from '@content/registry'
import { elementMult, tagResistMult } from './rules'
<<<<<<< HEAD
import { matchesFilter, resolveTargets } from './targeting'
import type { Actor, BattleState, Status } from './types'
=======
import type {
  Actor,
  ActorStatusModifierCache,
  BattleState,
  Status,
  StatusModifierSnapshot,
} from './types'
>>>>>>> c8d652a9

export interface StatusApplyOptions {
  stacks?: number
  sourceId?: string
}

type StatusHookName = keyof RuntimeStatusTemplate['hooks']

interface ActiveStatus extends Status {
  stacks: number
  sourceId?: string
}

interface StatusEventContext {
  kind: StatusHookName
  amount?: number
  element?: string
  otherId?: string
}

interface StatusFormulaContext extends FormulaContext {
  state: BattleState
  status: RuntimeStatusTemplate
  entry: ActiveStatus
  source: Actor
  event?: StatusEventContext
}

interface HookOptions {
  other?: Actor
  amount?: number
  element?: string
}

interface ShieldImpact {
  id: string
  absorbed: number
}

export function applyStatus(
  state: BattleState,
  targetId: string,
  statusId: string,
  turns: number,
  options: StatusApplyOptions = {},
): void {
  const target = state.actors[targetId]
  if (!target) {
    pushLog(state, `Tried to apply unknown status ${statusId} to missing actor ${targetId}.`)
    return
  }

  const template = Statuses()[statusId]
  if (!template) {
    pushLog(state, `Status ${statusId} is not defined.`)
    return
  }

  const duration = resolveDuration(turns, template)
  if (duration <= 0) {
    pushLog(state, `${template.name ?? template.id} had no effect.`)
    return
  }

  const stacksToAdd = Math.max(1, Math.floor(options.stacks ?? 1))
  const active = ensureStatuses(target)
  const existingIndex = active.findIndex((entry) => entry.id === statusId)
  const name = template.name ?? template.id

  const maxStacks = template.maxStacks ?? Infinity
  const clampStacks = (value: number) => clamp(value, 1, maxStacks)

  if (existingIndex >= 0) {
    const existing = active[existingIndex]
    switch (template.stackRule) {
      case 'ignore':
        pushLog(state, `${name} is already affecting ${target.name}.`)
        return
      case 'stackCount':
        existing.stacks = clampStacks(existing.stacks + stacksToAdd)
        existing.turns = duration
        break
      case 'stackMagnitude':
        existing.stacks = clampStacks(existing.stacks + stacksToAdd)
        existing.turns = duration
        break
      case 'renew':
      default:
        existing.turns = duration
        existing.stacks = clampStacks(stacksToAdd)
        break
    }
    if (options.sourceId) {
      existing.sourceId = options.sourceId
    }
    syncStatusModifiers(state, target, existing, template)
    pushLog(state, `${target.name}'s ${name} was refreshed (${existing.turns} turns).`)
    runHookForEntry(state, target, template, existing, 'onApply', {
      other: resolveSourceActor(state, existing.sourceId) ?? target,
    })
    return
  }

  const entry: ActiveStatus = {
    id: statusId,
    turns: duration,
    stacks: clampStacks(stacksToAdd),
  }
  if (options.sourceId) {
    entry.sourceId = options.sourceId
  }

  active.push(entry)
  syncStatusModifiers(state, target, entry, template)
  pushLog(state, `${target.name} is afflicted by ${name} for ${duration} turns.`)
  runHookForEntry(state, target, template, entry, 'onApply', {
    other: resolveSourceActor(state, entry.sourceId) ?? target,
  })
}

export function tickEndOfTurn(state: BattleState, actorOrId: string | Actor): void {
  const actor = typeof actorOrId === 'string' ? state.actors[actorOrId] : actorOrId
  if (!actor) {
    return
  }

  const statuses = ensureStatuses(actor)
  if (statuses.length === 0 && !state.taunts[actor.id]) {
    return
  }

  const next: ActiveStatus[] = []
  for (const entry of statuses) {
    const template = Statuses()[entry.id]
    if (!template) {
      continue
    }

    runHookForEntry(state, actor, template, entry, 'onTurnEnd', {
      other: resolveSourceActor(state, entry.sourceId) ?? actor,
    })

    entry.turns -= 1
    if (entry.turns > 0) {
      next.push(entry)
    } else {
      pushLog(state, `${template.name ?? template.id} expired on ${actor.name}.`)
      expireStatus(state, actor, template, entry)
    }
  }

  actor.statuses = next
  tickTaunt(state, actor)
}

export function triggerStatusHooks(
  state: BattleState,
  actor: Actor,
  hook: StatusHookName,
  options: HookOptions = {},
): void {
  const statuses = ensureStatuses(actor)
  for (const entry of statuses) {
    const template = Statuses()[entry.id]
    if (!template) {
      continue
    }
    runHookForEntry(state, actor, template, entry, hook, options)
  }
}

export function grantShield(
  state: BattleState,
  actor: Actor,
  shieldId: string,
  amount: number,
  element?: string,
  { replace = false }: { replace?: boolean } = {},
): number {
  const map = ensureShieldMap(state, actor.id)
  const safe = Math.max(0, Math.round(Number.isFinite(amount) ? amount : 0))

  if (safe <= 0 && replace) {
    delete map[shieldId]
    return 0
  }

  const existing = map[shieldId] ?? { id: shieldId, hp: 0 as number, element }
  if (replace) {
    existing.hp = safe
  } else {
    existing.hp = Math.max(0, existing.hp + safe)
  }
  if (element !== undefined) {
    existing.element = element
  }
  map[shieldId] = existing
  return existing.hp
}

export function absorbDamageWithShields(
  state: BattleState,
  actor: Actor,
  amount: number,
  element?: string,
): { remaining: number; absorbed: number; logs: string[] } {
  const map = state.shields[actor.id]
  let remaining = Math.max(0, amount)
  if (!map || remaining <= 0) {
    return { remaining, absorbed: 0, logs: [] }
  }

  const logs: string[] = []
  const impacts: ShieldImpact[] = []
  for (const [shieldId, shield] of Object.entries(map)) {
    if (remaining <= 0) {
      break
    }
    if (shield.hp <= 0) {
      delete map[shieldId]
      continue
    }
    const absorbed = Math.min(remaining, shield.hp)
    shield.hp -= absorbed
    remaining -= absorbed
    impacts.push({ id: shieldId, absorbed })
    if (shield.hp <= 0) {
      delete map[shieldId]
      logs.push(`${actor.name}'s ${shieldId} shattered.`)
    }
  }

  for (const impact of impacts) {
    if (impact.absorbed <= 0) {
      continue
    }
    logs.unshift(`${actor.name}'s ${impact.id} absorbed ${Math.round(impact.absorbed)} damage.`)
  }

  const absorbedTotal = Math.max(0, amount - remaining)
  return { remaining, absorbed: absorbedTotal, logs }
}

export function cleanseStatuses(
  state: BattleState,
  actor: Actor,
  tags?: string[],
): string[] {
  const statuses = ensureStatuses(actor)
  if (statuses.length === 0) {
    return []
  }

  const tagSet = tags && tags.length ? new Set(tags) : undefined
  const kept: ActiveStatus[] = []
  const removedNames: string[] = []

  for (const entry of statuses) {
    const template = Statuses()[entry.id]
    if (!template) {
      continue
    }
    const match = !tagSet
      ? true
      : (template.tags ?? []).some((tag) => tagSet.has(tag))
    if (match) {
      removedNames.push(template.name ?? template.id)
      expireStatus(state, actor, template, entry)
    } else {
      kept.push(entry)
    }
  }

  actor.statuses = kept
  return removedNames
}

export function applyTaunt(
  state: BattleState,
  targetId: string,
  sourceId: string,
  turns: number,
): void {
  const safeTurns = Math.max(0, Math.floor(Number.isFinite(turns) ? turns : 0))
  if (safeTurns <= 0) {
    delete state.taunts[targetId]
    return
  }
  state.taunts[targetId] = { sourceId, turns: safeTurns }
}

function tickTaunt(state: BattleState, actor: Actor) {
  const taunt = state.taunts[actor.id]
  if (!taunt) {
    return
  }
  taunt.turns -= 1
  if (taunt.turns <= 0) {
    delete state.taunts[actor.id]
    pushLog(state, `${actor.name} is no longer taunted.`)
  }
}

function runHookForEntry(
  state: BattleState,
  actor: Actor,
  template: RuntimeStatusTemplate,
  entry: ActiveStatus,
  hook: StatusHookName,
  options: HookOptions = {},
) {
  const effects = template.hooks?.[hook] ?? []
  if (effects.length === 0) {
    return
  }

  const owner = actor
  const other = options.other ?? actor
  const source =
    hook === 'onTurnEnd' || hook === 'onTurnStart' || hook === 'onApply' || hook === 'onExpire'
      ? resolveSourceActor(state, entry.sourceId) ?? owner
      : owner

  const target =
    hook === 'onDealDamage'
      ? owner
      : hook === 'onTakeDamage'
        ? other
        : owner

  const ctx: StatusFormulaContext = {
    state,
    status: template,
    entry,
    source,
    event: {
      kind: hook,
      amount: options.amount,
      element: options.element,
      otherId: other.id,
    },
  }

  for (const effect of effects) {
    applyHookEffect(state, template, effect, source, target, ctx)
  }
}

function expireStatus(
  state: BattleState,
  actor: Actor,
  template: RuntimeStatusTemplate,
  entry: ActiveStatus,
) {
  removeStatusModifierSnapshot(actor, entry)
  clearStatusShield(state, actor, template)
  runHookForEntry(state, actor, template, entry, 'onExpire', {
    other: resolveSourceActor(state, entry.sourceId) ?? actor,
  })
}

function syncStatusModifiers(
  state: BattleState,
  actor: Actor,
  entry: ActiveStatus,
  template: RuntimeStatusTemplate,
) {
  const shield = template.modifiers?.shield
  if (shield) {
    const total = (Number.isFinite(shield.hp) ? shield.hp : 0) * entry.stacks
    grantShield(state, actor, shield.id ?? template.id, total, shield.element, { replace: true })
  } else if (template.modifiers?.shield === null) {
    clearStatusShield(state, actor, template)
  }

  applyStatusModifierSnapshot(actor, entry, template)
}

function clearStatusShield(
  state: BattleState,
  actor: Actor,
  template: RuntimeStatusTemplate,
) {
  const shieldId = template.modifiers?.shield?.id ?? template.id
  const map = state.shields[actor.id]
  if (!map) {
    return
  }
  delete map[shieldId]
}

function applyStatusModifierSnapshot(actor: Actor, entry: ActiveStatus, template: RuntimeStatusTemplate) {
  const next = createSnapshotFromTemplate(template, entry)
  const prev = entry.appliedModifiers
  if (!prev && !next) {
    return
  }

  updateActorFromSnapshot(actor, prev, next)
  entry.appliedModifiers = next
}

function removeStatusModifierSnapshot(actor: Actor, entry: ActiveStatus) {
  if (!entry.appliedModifiers) {
    return
  }
  updateActorFromSnapshot(actor, entry.appliedModifiers, undefined)
  entry.appliedModifiers = undefined
}

function createSnapshotFromTemplate(template: RuntimeStatusTemplate, entry: ActiveStatus):
  | StatusModifierSnapshot
  | undefined {
  const modifiers = template.modifiers
  if (!modifiers) {
    return undefined
  }

  const stacks = Math.max(1, Number.isFinite(entry.stacks) ? entry.stacks : 1)
  const snapshot: StatusModifierSnapshot = {}

  if (Number.isFinite(modifiers.atk)) {
    snapshot.atk = (modifiers.atk ?? 0) * stacks
  }
  if (Number.isFinite(modifiers.def)) {
    snapshot.def = (modifiers.def ?? 0) * stacks
  }

  if (modifiers.damageTakenPct) {
    snapshot.damageTakenPct = scaleRecord(modifiers.damageTakenPct, stacks)
  }
  if (modifiers.damageDealtPct) {
    snapshot.damageDealtPct = scaleRecord(modifiers.damageDealtPct, stacks)
  }
  if (modifiers.resourceRegenPerTurn) {
    snapshot.resourceRegenPerTurn = scaleRecord(modifiers.resourceRegenPerTurn, stacks)
  }
  if (Number.isFinite(modifiers.dodgeBonus)) {
    snapshot.dodgeBonus = (modifiers.dodgeBonus ?? 0) * stacks
  }
  if (Number.isFinite(modifiers.critChanceBonus)) {
    snapshot.critChanceBonus = (modifiers.critChanceBonus ?? 0) * stacks
  }

  return Object.keys(snapshot).length > 0 ? snapshot : undefined
}

function scaleRecord(record: Record<string, number | undefined>, factor: number): Record<string, number> {
  const result: Record<string, number> = {}
  for (const [key, value] of Object.entries(record)) {
    const numeric = Number(value)
    if (Number.isFinite(numeric) && numeric !== 0) {
      result[key] = numeric * factor
    }
  }
  return result
}

function updateActorFromSnapshot(
  actor: Actor,
  previous: StatusModifierSnapshot | undefined,
  next: StatusModifierSnapshot | undefined,
) {
  const cache = ensureModifierCache(actor)

  applyStatDelta(actor, 'atk', previous?.atk ?? 0, next?.atk ?? 0)
  applyStatDelta(actor, 'def', previous?.def ?? 0, next?.def ?? 0)

  applyRecordDelta(cache.damageTakenPct, previous?.damageTakenPct, next?.damageTakenPct)
  applyRecordDelta(cache.damageDealtPct, previous?.damageDealtPct, next?.damageDealtPct)
  applyRecordDelta(
    cache.resourceRegenPerTurn as Record<string, number>,
    previous?.resourceRegenPerTurn,
    next?.resourceRegenPerTurn,
  )

  cache.dodgeBonus += (next?.dodgeBonus ?? 0) - (previous?.dodgeBonus ?? 0)
  cache.critChanceBonus += (next?.critChanceBonus ?? 0) - (previous?.critChanceBonus ?? 0)
}

function ensureModifierCache(actor: Actor): ActorStatusModifierCache {
  if (!actor.statusModifiers) {
    actor.statusModifiers = {
      damageTakenPct: {},
      damageDealtPct: {},
      resourceRegenPerTurn: {},
      dodgeBonus: 0,
      critChanceBonus: 0,
    }
  }
  return actor.statusModifiers
}

function applyStatDelta(actor: Actor, stat: 'atk' | 'def', previous: number, next: number) {
  const delta = next - previous
  if (delta === 0) {
    return
  }
  const value = Math.max(0, (actor.stats[stat] ?? 0) + delta)
  actor.stats[stat] = value
}

function applyRecordDelta(
  cache: Record<string, number>,
  previous?: Record<string, number>,
  next?: Record<string, number>,
) {
  if (previous) {
    for (const [key, value] of Object.entries(previous)) {
      adjustCacheValue(cache, key, -value)
    }
  }
  if (next) {
    for (const [key, value] of Object.entries(next)) {
      adjustCacheValue(cache, key, value)
    }
  }
}

function adjustCacheValue(cache: Record<string, number>, key: string, delta: number) {
  const current = cache[key] ?? 0
  const next = current + delta
  if (Math.abs(next) < 1e-8) {
    delete cache[key]
  } else {
    cache[key] = next
  }
}

function cloneSnapshot(snapshot: StatusModifierSnapshot | undefined): StatusModifierSnapshot | undefined {
  if (!snapshot) {
    return undefined
  }
  const copy: StatusModifierSnapshot = {}
  if (snapshot.atk != null) copy.atk = snapshot.atk
  if (snapshot.def != null) copy.def = snapshot.def
  if (snapshot.damageTakenPct) copy.damageTakenPct = { ...snapshot.damageTakenPct }
  if (snapshot.damageDealtPct) copy.damageDealtPct = { ...snapshot.damageDealtPct }
  if (snapshot.resourceRegenPerTurn) copy.resourceRegenPerTurn = { ...snapshot.resourceRegenPerTurn }
  if (snapshot.dodgeBonus != null) copy.dodgeBonus = snapshot.dodgeBonus
  if (snapshot.critChanceBonus != null) copy.critChanceBonus = snapshot.critChanceBonus
  return copy
}

function resolveEffectValue(
  effect: RuntimeEffect,
  user: Actor,
  target: Actor,
  ctx: StatusFormulaContext,
): { kind: 'number'; amount: number } | { kind: 'none' } {
  const resolver: ValueResolver = effect.value.resolve
  try {
    const raw = resolver(user, target, ctx)
    const amount = normalizeAmount(raw, effect.value.kind, target, effect)
    return { kind: 'number', amount }
  } catch (error) {
    pushLog(
      ctx.state,
      `Status ${ctx.status.name ?? ctx.status.id} failed to resolve value: ${(error as Error).message}`,
    )
    return { kind: 'none' }
  }
}

function normalizeAmount(
  value: number,
  kind: RuntimeEffect['value']['kind'],
  target: Actor,
  effect: RuntimeEffect,
): number {
  const safe = Number.isFinite(value) ? value : 0
  if (kind === 'percent') {
    if (effect.kind === 'resource' && effect.resource) {
      const [, maxKey] = resourceKeys(effect.resource)
      const maxValue = target.stats[maxKey]
      return safe * maxValue
    }
    return safe * target.stats.maxHp
  }
  return safe
}

function applyHookEffect(
  state: BattleState,
  template: RuntimeStatusTemplate,
  effect: RuntimeEffect,
  source: Actor,
  target: Actor,
  ctx: StatusFormulaContext,
) {
  if (!SUPPORTED_KINDS.has(effect.kind)) {
    return
  }

  const baseTargets = effect.selector
    ? resolveTargets(state, effect.selector, source.id)
        .map((id) => state.actors[id])
        .filter((actor): actor is Actor => Boolean(actor))
    : [target].filter((actor): actor is Actor => Boolean(actor))

<<<<<<< HEAD
  for (const resolvedTarget of baseTargets) {
    if (effect.onlyIf && !matchesFilter(resolvedTarget, effect.onlyIf)) {
      continue
=======
  const amount = resolved.amount
  switch (effect.kind) {
    case 'damage': {
      const element = effect.element ?? template.modifiers?.shield?.element
      const finalAmount = amount * elementMult(element, target) * tagResistMult(target)
      applyStatusDamage(state, template, target, finalAmount, element)
      break
>>>>>>> c8d652a9
    }

    const resolved = resolveEffectValue(effect, source, resolvedTarget, ctx)
    if (resolved.kind === 'none') {
      continue
    }

    const amount = resolved.amount
    switch (effect.kind) {
      case 'damage': {
        const element = effect.element ?? template.modifiers?.shield?.element
        const finalAmount = amount * elementMult(element, resolvedTarget) * tagResistMult(resolvedTarget)
        applyStatusDamage(state, template, resolvedTarget, finalAmount)
        break
      }
      case 'heal':
        applyStatusHeal(state, template, resolvedTarget, amount)
        break
      case 'resource':
        if (effect.resource) {
          applyStatusResource(state, template, resolvedTarget, amount, effect.resource)
        }
        break
      default:
        break
    }
  }
}

function applyStatusDamage(
  state: BattleState,
  template: RuntimeStatusTemplate,
  target: Actor,
  amount: number,
  element?: string,
) {
  if (!target.alive) {
    return
  }
  const elementKey = element ?? 'neutral'
  const dmgMult = modifierMultiplier(target.statusModifiers?.damageTakenPct, [elementKey, 'damage'])
  const dmg = Math.max(0, amount * dmgMult)
  if (dmg <= 0) {
    return
  }

  const before = target.stats.hp
  const after = Math.max(0, before - dmg)
  target.stats.hp = after
  if (after <= 0) {
    target.alive = false
  }
  const diff = before - after
  const label = template.name ?? template.id
  let entry = `${target.name} suffers ${Math.round(diff)} damage from ${label}.`
  if (!target.alive) {
    entry += ` ${target.name} was defeated.`
  }
  pushLog(state, entry)
}

function applyStatusHeal(state: BattleState, template: RuntimeStatusTemplate, target: Actor, amount: number) {
  const healMult = modifierMultiplier(target.statusModifiers?.damageTakenPct, ['heal'])
  const heal = Math.max(0, amount) * healMult
  if (heal <= 0) {
    return
  }
  const before = target.stats.hp
  const after = Math.min(target.stats.maxHp, before + heal)
  target.stats.hp = after
  if (after > 0) {
    target.alive = true
  }
  const diff = after - before
  const label = template.name ?? template.id
  pushLog(state, `${target.name} recovers ${Math.round(diff)} HP from ${label}.`)
}

function applyStatusResource(
  state: BattleState,
  template: RuntimeStatusTemplate,
  target: Actor,
  amount: number,
  resource: 'hp' | 'sta' | 'mp',
) {
  const categories = ['resource', `resource:${resource}`]
  const scaledAmount = amount * modifierMultiplier(target.statusModifiers?.damageTakenPct, categories)
  const [currentKey, maxKey] = resourceKeys(resource)
  const before = target.stats[currentKey]
  const max = target.stats[maxKey]
  const after = clamp(before + scaledAmount, 0, max)
  target.stats[currentKey] = after
  const diff = after - before
  const label = template.name ?? template.id
  if (diff === 0) {
    pushLog(state, `${label} affected ${target.name}'s ${resource.toUpperCase()}, but nothing changed.`)
  } else if (diff > 0) {
    pushLog(state, `${target.name} gains ${Math.round(diff)} ${resource.toUpperCase()} from ${label}.`)
  } else {
    pushLog(state, `${target.name} loses ${Math.round(Math.abs(diff))} ${resource.toUpperCase()} from ${label}.`)
  }
}

function modifierMultiplier(
  map: Record<string, number> | undefined,
  categories: (string | undefined)[],
): number {
  if (!map) {
    return 1
  }
  const keys: string[] = ['all', ...categories]
  let total = 0
  const seen = new Set<string>()
  for (const key of keys) {
    if (!key || seen.has(key)) {
      continue
    }
    seen.add(key)
    const value = map[key]
    if (typeof value === 'number' && Number.isFinite(value)) {
      total += value
    }
  }
  const result = 1 + total
  return result < 0 ? 0 : result
}

function resolveDuration(turns: number, template: RuntimeStatusTemplate): number {
  const explicit = Number.isFinite(turns) ? Math.floor(turns) : NaN
  if (explicit && explicit > 0) {
    return explicit
  }
  const fallback = template.durationTurns
  if (fallback == null) {
    return 0
  }
  return Math.max(0, Math.floor(fallback))
}

function ensureStatuses(actor: Actor): ActiveStatus[] {
  if (!Array.isArray(actor.statuses)) {
    actor.statuses = []
  }
  actor.statuses = actor.statuses.map((entry) => ({
    id: entry.id,
    turns: entry.turns,
    stacks: Math.max(1, entry.stacks ?? 1),
    sourceId: (entry as ActiveStatus).sourceId,
    appliedModifiers: cloneSnapshot((entry as ActiveStatus).appliedModifiers),
  }))
  return actor.statuses as ActiveStatus[]
}

function resolveSourceActor(state: BattleState, sourceId: string | undefined): Actor | undefined {
  if (!sourceId) {
    return undefined
  }
  return state.actors[sourceId]
}

function ensureShieldMap(state: BattleState, actorId: string): Record<string, { id: string; hp: number; element?: string }> {
  const existing = state.shields[actorId]
  if (existing) {
    return existing
  }
  state.shields[actorId] = {}
  return state.shields[actorId]
}

function resourceKeys(resource: 'hp' | 'sta' | 'mp'): ['hp' | 'sta' | 'mp', 'maxHp' | 'maxSta' | 'maxMp'] {
  switch (resource) {
    case 'sta':
      return ['sta', 'maxSta']
    case 'mp':
      return ['mp', 'maxMp']
    case 'hp':
    default:
      return ['hp', 'maxHp']
  }
}

function clamp(value: number, min: number, max: number): number {
  return Math.min(Math.max(value, min), max)
}

function pushLog(state: BattleState, message: string) {
  state.log.push(message)
}

const SUPPORTED_KINDS = new Set<RuntimeEffect['kind']>(['damage', 'heal', 'resource'])<|MERGE_RESOLUTION|>--- conflicted
+++ resolved
@@ -6,10 +6,6 @@
 } from '@content/adapters'
 import { Statuses } from '@content/registry'
 import { elementMult, tagResistMult } from './rules'
-<<<<<<< HEAD
-import { matchesFilter, resolveTargets } from './targeting'
-import type { Actor, BattleState, Status } from './types'
-=======
 import type {
   Actor,
   ActorStatusModifierCache,
@@ -17,7 +13,6 @@
   Status,
   StatusModifierSnapshot,
 } from './types'
->>>>>>> c8d652a9
 
 export interface StatusApplyOptions {
   stacks?: number
@@ -612,17 +607,11 @@
     return
   }
 
-  const baseTargets = effect.selector
-    ? resolveTargets(state, effect.selector, source.id)
-        .map((id) => state.actors[id])
-        .filter((actor): actor is Actor => Boolean(actor))
-    : [target].filter((actor): actor is Actor => Boolean(actor))
-
-<<<<<<< HEAD
-  for (const resolvedTarget of baseTargets) {
-    if (effect.onlyIf && !matchesFilter(resolvedTarget, effect.onlyIf)) {
-      continue
-=======
+  const resolved = resolveEffectValue(effect, source, target, ctx)
+  if (resolved.kind === 'none') {
+    return
+  }
+
   const amount = resolved.amount
   switch (effect.kind) {
     case 'damage': {
@@ -630,33 +619,17 @@
       const finalAmount = amount * elementMult(element, target) * tagResistMult(target)
       applyStatusDamage(state, template, target, finalAmount, element)
       break
->>>>>>> c8d652a9
-    }
-
-    const resolved = resolveEffectValue(effect, source, resolvedTarget, ctx)
-    if (resolved.kind === 'none') {
-      continue
-    }
-
-    const amount = resolved.amount
-    switch (effect.kind) {
-      case 'damage': {
-        const element = effect.element ?? template.modifiers?.shield?.element
-        const finalAmount = amount * elementMult(element, resolvedTarget) * tagResistMult(resolvedTarget)
-        applyStatusDamage(state, template, resolvedTarget, finalAmount)
-        break
+    }
+    case 'heal':
+      applyStatusHeal(state, template, target, amount)
+      break
+    case 'resource':
+      if (effect.resource) {
+        applyStatusResource(state, template, target, amount, effect.resource)
       }
-      case 'heal':
-        applyStatusHeal(state, template, resolvedTarget, amount)
-        break
-      case 'resource':
-        if (effect.resource) {
-          applyStatusResource(state, template, resolvedTarget, amount, effect.resource)
-        }
-        break
-      default:
-        break
-    }
+      break
+    default:
+      break
   }
 }
 
