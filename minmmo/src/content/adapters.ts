import type {
  ActionBase,
  Cost,
  Effect,
  Filter,
  GameConfig,
  ItemDef,
  SkillDef,
  StackRule,
  StatusDef,
  TargetSelector,
  ValueType,
} from '@config/schema';
import type { Actor } from '@engine/battle/types';

export type EnemyFactory = (level: number) => Actor;

type AnyRecord<T> = Record<string, T>;

type Assoc = 'left' | 'right';

export type FormulaContext = Record<string, unknown>;

export type ValueResolver = (user: Actor, target: Actor, ctx: FormulaContext) => number;

interface OperatorConfig {
  precedence: number;
  assoc: Assoc;
  args: number;
  apply: (...args: number[]) => number;
}

interface FunctionConfig {
  arity: number;
  apply: (...args: number[]) => number;
}

interface TokenBase {
  type: string;
}

interface NumberToken extends TokenBase {
  type: 'number';
  value: number;
}

interface IdentifierToken extends TokenBase {
  type: 'identifier';
  value: string;
}

interface OperatorToken extends TokenBase {
  type: 'operator';
  value: keyof typeof OPERATORS;
}

interface FunctionToken extends TokenBase {
  type: 'function';
  name: keyof typeof FUNCTIONS;
}

interface FunctionRpnToken extends TokenBase {
  type: 'function-rpn';
  name: keyof typeof FUNCTIONS;
}

interface ParenToken extends TokenBase {
  type: 'paren';
  value: '(' | ')';
}

interface CommaToken extends TokenBase {
  type: 'comma';
}

type Token =
  | NumberToken
  | IdentifierToken
  | OperatorToken
  | FunctionToken
  | FunctionRpnToken
  | ParenToken
  | CommaToken;

export interface RuntimeCost {
  sta: number;
  mp: number;
  item?: { id: string; qty: number };
  cooldown: number;
  charges?: number;
}

export interface RuntimeTargetSelector extends TargetSelector {
  includeDead: boolean;
  condition?: Filter;
}

export interface RuntimeValue {
  kind: ValueType;
  resolve: ValueResolver;
  rawAmount?: number;
  rawPercent?: number;
  expr?: string;
  min?: number;
  max?: number;
}

export interface RuntimeEffect
  extends Omit<Effect, 'valueType' | 'amount' | 'percent' | 'formula' | 'selector'> {
  selector?: RuntimeTargetSelector;
  value: RuntimeValue;
}

export interface RuntimeActionBase
  extends Omit<ActionBase, 'targeting' | 'effects' | 'costs' | 'canUse'> {
  targeting: RuntimeTargetSelector;
  effects: RuntimeEffect[];
  costs: RuntimeCost;
  canUse?: Filter;
}

export interface RuntimeSkill extends RuntimeActionBase {
  type: 'skill';
}

export interface RuntimeItem extends RuntimeActionBase {
  type: 'item';
  consumable: boolean;
}

<<<<<<< HEAD
export interface RuntimeStatusTemplate extends Omit<StatusDef, 'hooks'> {
=======
export interface RuntimeStatusTemplate
  extends Omit<StatusDef, 'hooks' | 'durationTurns' | 'stackRule' | 'maxStacks' | 'tags' | 'modifiers'> {
>>>>>>> 9ee446c3
  stackRule: StackRule;
  maxStacks: number;
  durationTurns: number | null;
  tags: string[];
  modifiers: StatusDef['modifiers'];
  hooks: {
    onApply: RuntimeEffect[];
    onTurnStart: RuntimeEffect[];
    onTurnEnd: RuntimeEffect[];
    onDealDamage: RuntimeEffect[];
    onTakeDamage: RuntimeEffect[];
    onExpire: RuntimeEffect[];
  };
}

interface RuntimeActionContext<T extends SkillDef | ItemDef> {
  id: string;
  def: T;
  scope: string;
}

const OPERATORS: Record<string, OperatorConfig> = {
  '+': { precedence: 1, assoc: 'left', args: 2, apply: (a, b) => a + b },
  '-': { precedence: 1, assoc: 'left', args: 2, apply: (a, b) => a - b },
  '*': { precedence: 2, assoc: 'left', args: 2, apply: (a, b) => a * b },
  '/': { precedence: 2, assoc: 'left', args: 2, apply: (a, b) => a / b },
  '%': { precedence: 2, assoc: 'left', args: 2, apply: (a, b) => a % b },
  '^': { precedence: 3, assoc: 'right', args: 2, apply: (a, b) => Math.pow(a, b) },
  neg: { precedence: 4, assoc: 'right', args: 1, apply: (a) => -a },
};

const FUNCTIONS: Record<string, FunctionConfig> = {
  min: { arity: 2, apply: (a, b) => Math.min(a, b) },
  max: { arity: 2, apply: (a, b) => Math.max(a, b) },
  floor: { arity: 1, apply: (a) => Math.floor(a) },
  ceil: { arity: 1, apply: (a) => Math.ceil(a) },
  abs: { arity: 1, apply: (a) => Math.abs(a) },
  pow: { arity: 2, apply: (a, b) => Math.pow(a, b) },
  clamp: { arity: 3, apply: (v, min, max) => Math.min(Math.max(v, min), max) },
  round: { arity: 1, apply: (a) => Math.round(a) },
  sqrt: { arity: 1, apply: (a) => Math.sqrt(a) },
};

function deepClone<T>(value: T): T {
  if (Array.isArray(value)) {
    return value.map((entry) => deepClone(entry)) as unknown as T;
  }
  if (value && typeof value === 'object') {
    const result: Record<string, unknown> = {};
    for (const [key, entry] of Object.entries(value as Record<string, unknown>)) {
      result[key] = deepClone(entry);
    }
    return result as T;
  }
  return value;
}

function normalizeSelector(selector?: TargetSelector): RuntimeTargetSelector {
  const base: TargetSelector = selector
    ? deepClone(selector)
    : { side: 'enemy', mode: 'single', count: 1 };
  return {
    ...base,
    count:
      base.count ?? (base.mode === 'random' ? 1 : base.mode === 'single' ? 1 : base.count),
    includeDead: Boolean(base.includeDead),
    condition: base.condition ? deepClone(base.condition) : undefined,
  };
}

function normalizeCost(costs?: Cost): RuntimeCost {
  const src = costs ?? {};
  return {
    sta: src.sta ?? 0,
    mp: src.mp ?? 0,
    item: src.item ? { id: src.item.id, qty: src.item.qty ?? 1 } : undefined,
    cooldown: src.cooldown ?? 0,
    charges: src.charges ?? undefined,
  };
}

function compileAction<T extends SkillDef | ItemDef>(context: RuntimeActionContext<T>): T extends SkillDef
  ? RuntimeSkill
  : RuntimeItem {
  const { id, def, scope } = context;
  const targeting = normalizeSelector(def.targeting);
  const effects = compileEffects(def.effects ?? [], `${scope}.effects`);
  const costs = normalizeCost(def.costs);
  const canUse = def.canUse ? deepClone(def.canUse) : undefined;

  const base: RuntimeActionBase = {
    id,
    name: def.name ?? id,
    desc: def.desc,
    element: def.element,
    targeting,
    effects,
    costs,
    canUse,
    aiWeight: def.aiWeight ?? 1,
  };

  if (def.type === 'item') {
    const item: RuntimeItem = {
      ...base,
      type: 'item',
      consumable: def.consumable ?? true,
    };
    return item as unknown as T extends SkillDef ? RuntimeSkill : RuntimeItem;
  }

  const skill: RuntimeSkill = {
    ...base,
    type: 'skill',
  };
  return skill as unknown as T extends SkillDef ? RuntimeSkill : RuntimeItem;
}

function compileEffects(effects: Effect[], scope: string): RuntimeEffect[] {
  return effects.map((effect, index) => compileEffect(effect, `${scope}[${index}]`));
}

function compileEffect(effect: Effect, scope: string): RuntimeEffect {
  const selector = effect.selector ? normalizeSelector(effect.selector) : undefined;
  const value = compileValue(effect, scope);
  return {
    kind: effect.kind,
    element: effect.element,
    canMiss: effect.canMiss ?? false,
    canCrit: effect.canCrit ?? false,
    resource: effect.resource,
    stat: effect.stat,
    statusId: effect.statusId,
    statusTurns: effect.statusTurns,
    cleanseTags: effect.cleanseTags ? [...effect.cleanseTags] : undefined,
    shieldId: effect.shieldId,
    onlyIf: effect.onlyIf ? deepClone(effect.onlyIf) : undefined,
    selector,
    value,
  };
}

function compileValue(effect: Effect, scope: string): RuntimeValue {
  const kind: ValueType = effect.valueType ?? (effect.percent != null ? 'percent' : 'flat');
  const min = effect.min ?? undefined;
  const max = effect.max ?? undefined;

  const applyClamp = (resolver: ValueResolver): ValueResolver => {
    return (user, target, ctx) => {
      const raw = resolver(user, target, ctx);
      const lower = min ?? -Infinity;
      const upper = max ?? Infinity;
      const clamped = Math.min(Math.max(raw, lower), upper);
      return Number.isFinite(clamped) ? clamped : 0;
    };
  };

  if (kind === 'formula') {
    const expr = effect.formula?.expr ?? '0';
    const resolver = compileFormula(expr, scope);
    return {
      kind,
      resolve: applyClamp(resolver),
      expr,
      min,
      max,
    };
  }

  if (kind === 'percent') {
    const percent = effect.percent ?? 0;
    const resolver: ValueResolver = () => percent / 100;
    return {
      kind,
      resolve: applyClamp(resolver),
      rawPercent: percent,
      min,
      max,
    };
  }

  const amount = effect.amount ?? 0;
  const resolver: ValueResolver = () => amount;
  return {
    kind: 'flat',
    resolve: applyClamp(resolver),
    rawAmount: amount,
    min,
    max,
  };
}

function compileFormula(expr: string, scope: string): ValueResolver {
  const tokens = tokenize(expr, scope);
  const rpn = toRpn(tokens, scope);
  return (user, target, ctx) => {
    const stack: number[] = [];
    const push = (value: number) => {
      if (!Number.isFinite(value)) {
        throw new Error(`Formula in ${scope} evaluated to a non-finite number`);
      }
      stack.push(value);
    };

    for (const token of rpn) {
      switch (token.type) {
        case 'number':
          push(token.value);
          break;
        case 'identifier':
          push(resolveIdentifier(token.value, user, target, ctx, scope));
          break;
        case 'operator': {
          const op = OPERATORS[token.value];
          if (stack.length < op.args) {
            throw new Error(`Operator ${token.value} in ${scope} is missing operands`);
          }
          const args = stack.splice(stack.length - op.args, op.args);
          const result = op.apply(...args);
          push(result);
          break;
        }
        case 'function-rpn': {
          const fn = FUNCTIONS[token.name];
          if (stack.length < fn.arity) {
            throw new Error(`Function ${token.name} in ${scope} is missing operands`);
          }
          const args = stack.splice(stack.length - fn.arity, fn.arity);
          const result = fn.apply(...args);
          push(result);
          break;
        }
        default:
          throw new Error(`Unexpected token ${token.type} in formula for ${scope}`);
      }
    }

    if (stack.length !== 1) {
      throw new Error(`Formula in ${scope} did not resolve to a single value`);
    }

    return stack[0];
  };
}

function tokenize(expr: string, scope: string): Token[] {
  const tokens: Token[] = [];
  let index = 0;
  let expectValue = true;

  const pushToken = (token: Token) => {
    tokens.push(token);
    if (
      token.type === 'number' ||
      token.type === 'identifier' ||
      token.type === 'function-rpn'
    ) {
      expectValue = false;
    } else if (token.type === 'paren' && token.value === '(') {
      expectValue = true;
    } else if (token.type === 'paren' && token.value === ')') {
      expectValue = false;
    } else if (token.type === 'comma') {
      expectValue = true;
    } else if (token.type === 'function') {
      expectValue = true;
    } else if (token.type === 'operator') {
      expectValue = true;
    }
  };

  while (index < expr.length) {
    const ch = expr[index];
    if (/\s/.test(ch)) {
      index += 1;
      continue;
    }

    if (/[0-9.]/.test(ch)) {
      let end = index + 1;
      while (end < expr.length && /[0-9.]/.test(expr[end])) end += 1;
      const raw = expr.slice(index, end);
      if (!/^\d*(\.\d+)?$/.test(raw)) {
        throw new Error(`Invalid number '${raw}' in formula for ${scope}`);
      }
      pushToken({ type: 'number', value: Number(raw) });
      index = end;
      continue;
    }

    if (/[A-Za-z_]/.test(ch)) {
      let end = index + 1;
      while (end < expr.length && /[A-Za-z0-9_\.]/.test(expr[end])) end += 1;
      const name = expr.slice(index, end);
      let next = end;
      while (next < expr.length && /\s/.test(expr[next])) next += 1;
      if (next < expr.length && expr[next] === '(' && FUNCTIONS[name]) {
        pushToken({ type: 'function', name: name as keyof typeof FUNCTIONS });
      } else {
        pushToken({ type: 'identifier', value: name });
      }
      index = end;
      continue;
    }

    if (ch === '(' || ch === ')') {
      pushToken({ type: 'paren', value: ch });
      index += 1;
      continue;
    }

    if (ch === ',') {
      pushToken({ type: 'comma' });
      index += 1;
      continue;
    }

    if (ch === '+' || ch === '-' || ch === '*' || ch === '/' || ch === '%' || ch === '^') {
      let op = ch;
      if (expectValue) {
        if (ch === '-') {
          op = 'neg';
        } else if (ch === '+') {
          index += 1;
          continue;
        }
      }
      if (!OPERATORS[op]) {
        throw new Error(`Operator '${ch}' is not supported in formula for ${scope}`);
      }
      pushToken({ type: 'operator', value: op as keyof typeof OPERATORS });
      index += 1;
      continue;
    }

    throw new Error(`Unexpected character '${ch}' in formula for ${scope}`);
  }

  return tokens;
}

function toRpn(tokens: Token[], scope: string): Token[] {
  const output: Token[] = [];
  const stack: Token[] = [];

  for (const token of tokens) {
    switch (token.type) {
      case 'number':
      case 'identifier':
        output.push(token);
        break;
      case 'function':
        stack.push(token);
        break;
      case 'comma': {
        while (stack.length && !(stack[stack.length - 1].type === 'paren' && (stack[stack.length - 1] as ParenToken).value === '(')) {
          output.push(stack.pop()!);
        }
        if (!stack.length) {
          throw new Error(`Misplaced comma in formula for ${scope}`);
        }
        break;
      }
      case 'operator': {
        const op = OPERATORS[token.value];
        while (stack.length) {
          const top = stack[stack.length - 1];
          if (top.type === 'operator') {
            const topOp = OPERATORS[(top as OperatorToken).value];
            const higher =
              topOp.precedence > op.precedence ||
              (topOp.precedence === op.precedence && op.assoc === 'left');
            if (higher) {
              output.push(stack.pop()!);
              continue;
            }
          }
          break;
        }
        stack.push(token);
        break;
      }
      case 'paren':
        if (token.value === '(') {
          stack.push(token);
        } else {
          while (stack.length && !(stack[stack.length - 1].type === 'paren' && (stack[stack.length - 1] as ParenToken).value === '(')) {
            output.push(stack.pop()!);
          }
          if (!stack.length) {
            throw new Error(`Mismatched parentheses in formula for ${scope}`);
          }
          stack.pop();
          if (stack.length && stack[stack.length - 1].type === 'function') {
            const fn = stack.pop() as FunctionToken;
            output.push({ type: 'function-rpn', name: fn.name });
          }
        }
        break;
      default:
        throw new Error(`Unhandled token ${token.type} in formula for ${scope}`);
    }
  }

  while (stack.length) {
    const token = stack.pop()!;
    if (token.type === 'paren') {
      throw new Error(`Mismatched parentheses in formula for ${scope}`);
    }
    if (token.type === 'function') {
      output.push({ type: 'function-rpn', name: token.name });
    } else {
      output.push(token);
    }
  }

  return output;
}

function resolveIdentifier(
  path: string,
  user: Actor,
  target: Actor,
  ctx: FormulaContext,
  scope: string,
): number {
  const root: Record<string, unknown> = { u: user, t: target, ctx, PI: Math.PI, E: Math.E };
  const parts = path.split('.').filter(Boolean);
  if (parts.length === 0) {
    throw new Error(`Empty identifier in formula for ${scope}`);
  }
  let value: unknown = root[parts[0]];
  for (let i = 1; i < parts.length; i += 1) {
    if (value == null || typeof value !== 'object') {
      throw new Error(`Identifier '${path}' is undefined in formula for ${scope}`);
    }
    value = (value as Record<string, unknown>)[parts[i]];
  }
  if (typeof value === 'number') {
    return value;
  }
  if (typeof value === 'boolean') {
    return value ? 1 : 0;
  }
  throw new Error(`Identifier '${path}' is not numeric in formula for ${scope}`);
}

function compileStatus(def: StatusDef, id: string, scope: string): RuntimeStatusTemplate {
  const hooks = def.hooks ?? {};
  return {
    ...def,
    id: def.id ?? id,
    stackRule: def.stackRule ?? 'renew',
    maxStacks: def.maxStacks ?? 1,
    durationTurns: def.durationTurns ?? null,
    tags: def.tags ? [...def.tags] : [],
    modifiers: def.modifiers ? deepClone(def.modifiers) : undefined,
    hooks: {
      onApply: compileEffects(hooks.onApply ?? [], `${scope}.hooks.onApply`),
      onTurnStart: compileEffects(hooks.onTurnStart ?? [], `${scope}.hooks.onTurnStart`),
      onTurnEnd: compileEffects(hooks.onTurnEnd ?? [], `${scope}.hooks.onTurnEnd`),
      onDealDamage: compileEffects(hooks.onDealDamage ?? [], `${scope}.hooks.onDealDamage`),
      onTakeDamage: compileEffects(hooks.onTakeDamage ?? [], `${scope}.hooks.onTakeDamage`),
      onExpire: compileEffects(hooks.onExpire ?? [], `${scope}.hooks.onExpire`),
    },
  };
}

function compileEnemyFactory(id: string, def: GameConfig['enemies'][string]): EnemyFactory {
  return (level: number) => {
    const lvl = Math.max(1, Math.floor(level || 1));
    const base = def.base;
    const scale = def.scale;
    const stats = {
      maxHp: base.maxHp + scale.maxHp * lvl,
      maxSta: base.maxSta + scale.maxSta * lvl,
      maxMp: base.maxMp + scale.maxMp * lvl,
      atk: base.atk + scale.atk * lvl,
      def: base.def + scale.def * lvl,
    };
    return {
      id,
      name: def.name ?? id,
      color: def.color,
      clazz: undefined,
      stats: {
        maxHp: stats.maxHp,
        hp: stats.maxHp,
        maxSta: stats.maxSta,
        sta: stats.maxSta,
        maxMp: stats.maxMp,
        mp: stats.maxMp,
        atk: stats.atk,
        def: stats.def,
        lv: lvl,
        xp: 0,
        gold: 0,
      },
      statuses: [],
      alive: true,
      tags: def.tags ? [...def.tags] : [],
      meta: {
        skillIds: def.skills ? [...def.skills] : [],
        itemDrops: def.items ? def.items.map((item) => ({ ...item })) : undefined,
      },
    };
  };
}

export function toSkills(cfg: GameConfig): AnyRecord<RuntimeSkill> {
  const out: AnyRecord<RuntimeSkill> = {};
  for (const [id, def] of Object.entries(cfg.skills)) {
    out[id] = compileAction({ id, def, scope: `skills.${id}` }) as RuntimeSkill;
  }
  return out;
}

export function toItems(cfg: GameConfig): AnyRecord<RuntimeItem> {
  const out: AnyRecord<RuntimeItem> = {};
  for (const [id, def] of Object.entries(cfg.items)) {
    out[id] = compileAction({ id, def, scope: `items.${id}` }) as RuntimeItem;
  }
  return out;
}

export function toStatuses(cfg: GameConfig): AnyRecord<RuntimeStatusTemplate> {
  const out: AnyRecord<RuntimeStatusTemplate> = {};
  for (const [id, def] of Object.entries(cfg.statuses)) {
    out[id] = compileStatus(def, id, `statuses.${id}`);
  }
  return out;
}

export function toEnemies(cfg: GameConfig): AnyRecord<EnemyFactory> {
  const out: AnyRecord<EnemyFactory> = {};
  for (const [id, def] of Object.entries(cfg.enemies)) {
    out[id] = compileEnemyFactory(id, def);
  }
  return out;
}<|MERGE_RESOLUTION|>--- conflicted
+++ resolved
@@ -128,12 +128,8 @@
   consumable: boolean;
 }
 
-<<<<<<< HEAD
-export interface RuntimeStatusTemplate extends Omit<StatusDef, 'hooks'> {
-=======
 export interface RuntimeStatusTemplate
   extends Omit<StatusDef, 'hooks' | 'durationTurns' | 'stackRule' | 'maxStacks' | 'tags' | 'modifiers'> {
->>>>>>> 9ee446c3
   stackRule: StackRule;
   maxStacks: number;
   durationTurns: number | null;
