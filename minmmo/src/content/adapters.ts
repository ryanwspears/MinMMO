import type {
  ActionBase,
  Cost,
  Effect,
  Filter,
  GameConfig,
  ItemDef,
  SkillDef,
  StackRule,
  StatusDef,
  TargetSelector,
  ValueType,
} from '@config/schema';
import type { Actor } from '@engine/battle/types';

export type EnemyFactory = (level: number) => Actor;

type AnyRecord<T> = Record<string, T>;

type Assoc = 'left' | 'right';

export type FormulaContext = Record<string, unknown>;

export type ValueResolver = (user: Actor, target: Actor, ctx: FormulaContext) => number;

interface OperatorConfig {
  precedence: number;
  assoc: Assoc;
  args: number;
  apply: (...args: number[]) => number;
}

interface FunctionConfig {
  arity: number;
  apply: (...args: number[]) => number;
}

interface TokenBase {
  type: string;
}

interface NumberToken extends TokenBase {
  type: 'number';
  value: number;
}

interface IdentifierToken extends TokenBase {
  type: 'identifier';
  value: string;
}

interface OperatorToken extends TokenBase {
  type: 'operator';
  value: keyof typeof OPERATORS;
}

interface FunctionToken extends TokenBase {
  type: 'function';
  name: keyof typeof FUNCTIONS;
}

interface FunctionRpnToken extends TokenBase {
  type: 'function-rpn';
  name: keyof typeof FUNCTIONS;
}

interface ParenToken extends TokenBase {
  type: 'paren';
  value: '(' | ')';
}

interface CommaToken extends TokenBase {
  type: 'comma';
}

type Token =
  | NumberToken
  | IdentifierToken
  | OperatorToken
  | FunctionToken
  | FunctionRpnToken
  | ParenToken
  | CommaToken;

export interface RuntimeCost {
  sta: number;
  mp: number;
  item?: { id: string; qty: number };
  cooldown: number;
  charges?: number;
}

export interface RuntimeTargetSelector extends TargetSelector {
  includeDead: boolean;
  condition?: Filter;
}

export interface RuntimeValue {
  kind: ValueType;
  resolve: ValueResolver;
  rawAmount?: number;
  rawPercent?: number;
  expr?: string;
  min?: number;
  max?: number;
}

export interface RuntimeEffect
  extends Omit<Effect, 'valueType' | 'amount' | 'percent' | 'formula' | 'selector'> {
  selector?: RuntimeTargetSelector;
  value: RuntimeValue;
}

export interface RuntimeActionBase
  extends Omit<ActionBase, 'targeting' | 'effects' | 'costs' | 'canUse'> {
  targeting: RuntimeTargetSelector;
  effects: RuntimeEffect[];
  costs: RuntimeCost;
  canUse?: Filter;
}

export interface RuntimeSkill extends RuntimeActionBase {
  type: 'skill';
}

export interface RuntimeItem extends RuntimeActionBase {
  type: 'item';
  consumable: boolean;
}

export interface RuntimeStatusTemplate
  extends Omit<StatusDef, 'hooks' | 'durationTurns' | 'stackRule' | 'maxStacks' | 'tags' | 'modifiers'> {
  stackRule: StackRule;
  maxStacks: number;
  durationTurns: number | null;
  tags: string[];
  modifiers: StatusDef['modifiers'];
  hooks: {
    onApply: RuntimeEffect[];
    onTurnStart: RuntimeEffect[];
    onTurnEnd: RuntimeEffect[];
    onDealDamage: RuntimeEffect[];
    onTakeDamage: RuntimeEffect[];
    onExpire: RuntimeEffect[];
  };
}

interface RuntimeActionContext<T extends SkillDef | ItemDef> {
  id: string;
  def: T;
  scope: string;
}

const OPERATORS: Record<string, OperatorConfig> = {
  '+': { precedence: 1, assoc: 'left', args: 2, apply: (a, b) => a + b },
  '-': { precedence: 1, assoc: 'left', args: 2, apply: (a, b) => a - b },
  '*': { precedence: 2, assoc: 'left', args: 2, apply: (a, b) => a * b },
  '/': { precedence: 2, assoc: 'left', args: 2, apply: (a, b) => a / b },
  '%': { precedence: 2, assoc: 'left', args: 2, apply: (a, b) => a % b },
  '^': { precedence: 3, assoc: 'right', args: 2, apply: (a, b) => Math.pow(a, b) },
  neg: { precedence: 4, assoc: 'right', args: 1, apply: (a) => -a },
};

const FUNCTIONS: Record<string, FunctionConfig> = {
  min: { arity: 2, apply: (a, b) => Math.min(a, b) },
  max: { arity: 2, apply: (a, b) => Math.max(a, b) },
  floor: { arity: 1, apply: (a) => Math.floor(a) },
  ceil: { arity: 1, apply: (a) => Math.ceil(a) },
  abs: { arity: 1, apply: (a) => Math.abs(a) },
  pow: { arity: 2, apply: (a, b) => Math.pow(a, b) },
  clamp: { arity: 3, apply: (v, min, max) => Math.min(Math.max(v, min), max) },
  round: { arity: 1, apply: (a) => Math.round(a) },
  sqrt: { arity: 1, apply: (a) => Math.sqrt(a) },
};

function deepClone<T>(value: T): T {
  if (Array.isArray(value)) {
    return value.map((entry) => deepClone(entry)) as unknown as T;
  }
  if (value && typeof value === 'object') {
    const result: Record<string, unknown> = {};
    for (const [key, entry] of Object.entries(value as Record<string, unknown>)) {
      result[key] = deepClone(entry);
    }
    return result as T;
  }
  return value;
}

function normalizeSelector(selector?: TargetSelector): RuntimeTargetSelector {
  const base: TargetSelector = selector
    ? deepClone(selector)
    : { side: 'enemy', mode: 'single', count: 1 };
  return {
    ...base,
    count:
      base.count ?? (base.mode === 'random' ? 1 : base.mode === 'single' ? 1 : base.count),
    includeDead: Boolean(base.includeDead),
    condition: base.condition ? deepClone(base.condition) : undefined,
  };
}

function normalizeCost(costs?: Cost): RuntimeCost {
  const src = costs ?? {};
  return {
    sta: src.sta ?? 0,
    mp: src.mp ?? 0,
    item: src.item ? { id: src.item.id, qty: src.item.qty ?? 1 } : undefined,
    cooldown: src.cooldown ?? 0,
    charges: src.charges ?? undefined,
  };
}

function compileAction<T extends SkillDef | ItemDef>(context: RuntimeActionContext<T>): T extends SkillDef
  ? RuntimeSkill
  : RuntimeItem {
  const { id, def, scope } = context;
  const targeting = normalizeSelector(def.targeting);
  const effects = compileEffects(def.effects ?? [], `${scope}.effects`);
  const costs = normalizeCost(def.costs);
  const canUse = def.canUse ? deepClone(def.canUse) : undefined;

  const base: RuntimeActionBase = {
    id,
    name: def.name ?? id,
    desc: def.desc,
    element: def.element,
    targeting,
    effects,
    costs,
    canUse,
    aiWeight: def.aiWeight ?? 1,
  };

  if (def.type === 'item') {
    const item: RuntimeItem = {
      ...base,
      type: 'item',
      consumable: def.consumable ?? true,
    };
    return item as unknown as T extends SkillDef ? RuntimeSkill : RuntimeItem;
  }

  const skill: RuntimeSkill = {
    ...base,
    type: 'skill',
  };
  return skill as unknown as T extends SkillDef ? RuntimeSkill : RuntimeItem;
}

function compileEffects(effects: Effect[], scope: string): RuntimeEffect[] {
  return effects.map((effect, index) => compileEffect(effect, `${scope}[${index}]`));
}

function compileEffect(effect: Effect, scope: string): RuntimeEffect {
  const selector = effect.selector ? normalizeSelector(effect.selector) : undefined;
  const value = compileValue(effect, scope);
  return {
    kind: effect.kind,
    element: effect.element,
    canMiss: effect.canMiss ?? false,
    canCrit: effect.canCrit ?? false,
    resource: effect.resource,
    stat: effect.stat,
    statusId: effect.statusId,
    statusTurns: effect.statusTurns,
    cleanseTags: effect.cleanseTags ? [...effect.cleanseTags] : undefined,
    shieldId: effect.shieldId,
    onlyIf: effect.onlyIf ? deepClone(effect.onlyIf) : undefined,
    selector,
    value,
  };
}

function compileValue(effect: Effect, scope: string): RuntimeValue {
  const kind: ValueType = effect.valueType ?? (effect.percent != null ? 'percent' : 'flat');
  const min = effect.min ?? undefined;
  const max = effect.max ?? undefined;

  const applyClamp = (resolver: ValueResolver): ValueResolver => {
    return (user, target, ctx) => {
      const raw = resolver(user, target, ctx);
      const lower = min ?? -Infinity;
      const upper = max ?? Infinity;
      const clamped = Math.min(Math.max(raw, lower), upper);
      return Number.isFinite(clamped) ? clamped : 0;
    };
  };

  if (kind === 'formula') {
    const expr = effect.formula?.expr ?? '0';
    const resolver = compileFormula(expr, scope);
    return {
      kind,
      resolve: applyClamp(resolver),
      expr,
      min,
      max,
    };
  }

  if (kind === 'percent') {
    const percent = effect.percent ?? 0;
    const resolver: ValueResolver = () => percent / 100;
    return {
      kind,
      resolve: applyClamp(resolver),
      rawPercent: percent,
      min,
      max,
    };
  }

  const amount = effect.amount ?? 0;
  const resolver: ValueResolver = () => amount;
  return {
    kind: 'flat',
    resolve: applyClamp(resolver),
    rawAmount: amount,
    min,
    max,
  };
}

function compileFormula(expr: string, scope: string): ValueResolver {
  const tokens = tokenize(expr, scope);
  const rpn = toRpn(tokens, scope);
  return (user, target, ctx) => {
    const stack: number[] = [];
    const push = (value: number) => {
      if (!Number.isFinite(value)) {
        throw new Error(`Formula in ${scope} evaluated to a non-finite number`);
      }
      stack.push(value);
    };

    for (const token of rpn) {
      switch (token.type) {
        case 'number':
          push(token.value);
          break;
        case 'identifier':
          push(resolveIdentifier(token.value, user, target, ctx, scope));
          break;
        case 'operator': {
          const op = OPERATORS[token.value];
          if (stack.length < op.args) {
            throw new Error(`Operator ${token.value} in ${scope} is missing operands`);
          }
          const args = stack.splice(stack.length - op.args, op.args);
          const result = op.apply(...args);
          push(result);
          break;
        }
        case 'function-rpn': {
          const fn = FUNCTIONS[token.name];
          if (stack.length < fn.arity) {
            throw new Error(`Function ${token.name} in ${scope} is missing operands`);
          }
          const args = stack.splice(stack.length - fn.arity, fn.arity);
          const result = fn.apply(...args);
          push(result);
          break;
        }
        default:
          throw new Error(`Unexpected token ${token.type} in formula for ${scope}`);
      }
    }

    if (stack.length !== 1) {
      throw new Error(`Formula in ${scope} did not resolve to a single value`);
    }

    return stack[0];
  };
}

function tokenize(expr: string, scope: string): Token[] {
  const tokens: Token[] = [];
  let index = 0;
  let expectValue = true;

  const pushToken = (token: Token) => {
    tokens.push(token);
    if (
      token.type === 'number' ||
      token.type === 'identifier' ||
      token.type === 'function-rpn'
    ) {
      expectValue = false;
    } else if (token.type === 'paren' && token.value === '(') {
      expectValue = true;
    } else if (token.type === 'paren' && token.value === ')') {
      expectValue = false;
    } else if (token.type === 'comma') {
      expectValue = true;
    } else if (token.type === 'function') {
      expectValue = true;
    } else if (token.type === 'operator') {
      expectValue = true;
    }
  };

  while (index < expr.length) {
    const ch = expr[index];
    if (/\s/.test(ch)) {
      index += 1;
      continue;
    }

    if (/[0-9.]/.test(ch)) {
      let end = index + 1;
      while (end < expr.length && /[0-9.]/.test(expr[end])) end += 1;
      const raw = expr.slice(index, end);
      if (!/^\d*(\.\d+)?$/.test(raw)) {
        throw new Error(`Invalid number '${raw}' in formula for ${scope}`);
      }
      pushToken({ type: 'number', value: Number(raw) });
      index = end;
      continue;
    }

    if (/[A-Za-z_]/.test(ch)) {
      let end = index + 1;
      while (end < expr.length && /[A-Za-z0-9_\.]/.test(expr[end])) end += 1;
      const name = expr.slice(index, end);
      let next = end;
      while (next < expr.length && /\s/.test(expr[next])) next += 1;
      if (next < expr.length && expr[next] === '(' && FUNCTIONS[name]) {
        pushToken({ type: 'function', name: name as keyof typeof FUNCTIONS });
      } else {
        pushToken({ type: 'identifier', value: name });
      }
      index = end;
      continue;
    }

    if (ch === '(' || ch === ')') {
      pushToken({ type: 'paren', value: ch });
      index += 1;
      continue;
    }

    if (ch === ',') {
      pushToken({ type: 'comma' });
      index += 1;
      continue;
    }

    if (ch === '+' || ch === '-' || ch === '*' || ch === '/' || ch === '%' || ch === '^') {
      let op = ch;
      if (expectValue) {
        if (ch === '-') {
          op = 'neg';
        } else if (ch === '+') {
          index += 1;
          continue;
        }
      }
      if (!OPERATORS[op]) {
        throw new Error(`Operator '${ch}' is not supported in formula for ${scope}`);
      }
      pushToken({ type: 'operator', value: op as keyof typeof OPERATORS });
      index += 1;
      continue;
    }

    throw new Error(`Unexpected character '${ch}' in formula for ${scope}`);
  }

  return tokens;
}

function toRpn(tokens: Token[], scope: string): Token[] {
  const output: Token[] = [];
  const stack: Token[] = [];

  for (const token of tokens) {
    switch (token.type) {
      case 'number':
      case 'identifier':
        output.push(token);
        break;
      case 'function':
        stack.push(token);
        break;
      case 'comma': {
        while (stack.length && !(stack[stack.length - 1].type === 'paren' && (stack[stack.length - 1] as ParenToken).value === '(')) {
          output.push(stack.pop()!);
        }
        if (!stack.length) {
          throw new Error(`Misplaced comma in formula for ${scope}`);
        }
        break;
      }
      case 'operator': {
        const op = OPERATORS[token.value];
        while (stack.length) {
          const top = stack[stack.length - 1];
          if (top.type === 'operator') {
            const topOp = OPERATORS[(top as OperatorToken).value];
            const higher =
              topOp.precedence > op.precedence ||
              (topOp.precedence === op.precedence && op.assoc === 'left');
            if (higher) {
              output.push(stack.pop()!);
              continue;
            }
          }
          break;
        }
        stack.push(token);
        break;
      }
      case 'paren':
        if (token.value === '(') {
          stack.push(token);
        } else {
          while (stack.length && !(stack[stack.length - 1].type === 'paren' && (stack[stack.length - 1] as ParenToken).value === '(')) {
            output.push(stack.pop()!);
          }
          if (!stack.length) {
            throw new Error(`Mismatched parentheses in formula for ${scope}`);
          }
          stack.pop();
          if (stack.length && stack[stack.length - 1].type === 'function') {
            const fn = stack.pop() as FunctionToken;
            output.push({ type: 'function-rpn', name: fn.name });
          }
        }
        break;
      default:
        throw new Error(`Unhandled token ${token.type} in formula for ${scope}`);
    }
  }

  while (stack.length) {
    const token = stack.pop()!;
    if (token.type === 'paren') {
      throw new Error(`Mismatched parentheses in formula for ${scope}`);
    }
    if (token.type === 'function') {
      output.push({ type: 'function-rpn', name: token.name });
    } else {
      output.push(token);
    }
  }

  return output;
}

function isActor(value: unknown): value is Actor {
  return Boolean(
    value &&
      typeof value === 'object' &&
      'stats' in (value as Record<string, unknown>) &&
      typeof (value as Record<string, unknown>).stats === 'object',
  );
}

function resolveActorMetric(actor: Actor, key: string): number | undefined {
  const { stats } = actor;
  switch (key) {
    case 'hpPct':
      return stats.maxHp > 0 ? stats.hp / stats.maxHp : 0;
    case 'staPct':
      return stats.maxSta > 0 ? stats.sta / stats.maxSta : 0;
    case 'mpPct':
      return stats.maxMp > 0 ? stats.mp / stats.maxMp : 0;
    default:
      return undefined;
  }
}

function readProperty(
  value: unknown,
  key: string,
  path: string,
  scope: string,
): unknown {
  if (value == null || typeof value !== 'object') {
    throw new Error(`Identifier '${path}' is undefined in formula for ${scope}`);
  }

  const record = value as Record<string, unknown>;
  if (key in record) {
    return record[key];
  }

  if (isActor(value)) {
<<<<<<< HEAD
    const stats = value.stats as Record<string, unknown>;
    if (key in stats) {
      return stats[key];
=======
    const stats = value.stats as unknown;
    if (stats && typeof stats === 'object' && key in (stats as Record<string, unknown>)) {
      return (stats as Record<string, unknown>)[key];
>>>>>>> 99a65acd
    }
    const derived = resolveActorMetric(value, key);
    if (typeof derived === 'number') {
      return derived;
    }
  }

  throw new Error(`Identifier '${path}' is undefined in formula for ${scope}`);
}

function resolveIdentifier(
  path: string,
  user: Actor,
  target: Actor,
  ctx: FormulaContext,
  scope: string,
): number {
  const root: Record<string, unknown> = { u: user, t: target, ctx, PI: Math.PI, E: Math.E };
  const parts = path.split('.').filter(Boolean);
  if (parts.length === 0) {
    throw new Error(`Empty identifier in formula for ${scope}`);
  }
  if (!(parts[0] in root)) {
    throw new Error(`Identifier '${path}' is undefined in formula for ${scope}`);
  }
  let value: unknown = root[parts[0]];
  for (let i = 1; i < parts.length; i += 1) {
    value = readProperty(value, parts[i], path, scope);
  }
  if (typeof value === 'number') {
    return value;
  }
  if (typeof value === 'boolean') {
    return value ? 1 : 0;
  }
  throw new Error(`Identifier '${path}' is not numeric in formula for ${scope}`);
}

function compileStatus(def: StatusDef, id: string, scope: string): RuntimeStatusTemplate {
  const hooks = def.hooks ?? {};
  return {
    ...def,
    id: def.id ?? id,
    stackRule: def.stackRule ?? 'renew',
    maxStacks: def.maxStacks ?? 1,
    durationTurns: def.durationTurns ?? null,
    tags: def.tags ? [...def.tags] : [],
    modifiers: def.modifiers ? deepClone(def.modifiers) : undefined,
    hooks: {
      onApply: compileEffects(hooks.onApply ?? [], `${scope}.hooks.onApply`),
      onTurnStart: compileEffects(hooks.onTurnStart ?? [], `${scope}.hooks.onTurnStart`),
      onTurnEnd: compileEffects(hooks.onTurnEnd ?? [], `${scope}.hooks.onTurnEnd`),
      onDealDamage: compileEffects(hooks.onDealDamage ?? [], `${scope}.hooks.onDealDamage`),
      onTakeDamage: compileEffects(hooks.onTakeDamage ?? [], `${scope}.hooks.onTakeDamage`),
      onExpire: compileEffects(hooks.onExpire ?? [], `${scope}.hooks.onExpire`),
    },
  };
}

function compileEnemyFactory(id: string, def: GameConfig['enemies'][string]): EnemyFactory {
  return (level: number) => {
    const lvl = Math.max(1, Math.floor(level || 1));
    const base = def.base;
    const scale = def.scale;
    const stats = {
      maxHp: base.maxHp + scale.maxHp * lvl,
      maxSta: base.maxSta + scale.maxSta * lvl,
      maxMp: base.maxMp + scale.maxMp * lvl,
      atk: base.atk + scale.atk * lvl,
      def: base.def + scale.def * lvl,
    };
    return {
      id,
      name: def.name ?? id,
      color: def.color,
      clazz: undefined,
      stats: {
        maxHp: stats.maxHp,
        hp: stats.maxHp,
        maxSta: stats.maxSta,
        sta: stats.maxSta,
        maxMp: stats.maxMp,
        mp: stats.maxMp,
        atk: stats.atk,
        def: stats.def,
        lv: lvl,
        xp: 0,
        gold: 0,
      },
      statuses: [],
      alive: true,
      tags: def.tags ? [...def.tags] : [],
      meta: {
        skillIds: def.skills ? [...def.skills] : [],
        itemDrops: def.items ? def.items.map((item) => ({ ...item })) : undefined,
      },
    };
  };
}

export function toSkills(cfg: GameConfig): AnyRecord<RuntimeSkill> {
  const out: AnyRecord<RuntimeSkill> = {};
  for (const [id, def] of Object.entries(cfg.skills)) {
    out[id] = compileAction({ id, def, scope: `skills.${id}` }) as RuntimeSkill;
  }
  return out;
}

export function toItems(cfg: GameConfig): AnyRecord<RuntimeItem> {
  const out: AnyRecord<RuntimeItem> = {};
  for (const [id, def] of Object.entries(cfg.items)) {
    out[id] = compileAction({ id, def, scope: `items.${id}` }) as RuntimeItem;
  }
  return out;
}

export function toStatuses(cfg: GameConfig): AnyRecord<RuntimeStatusTemplate> {
  const out: AnyRecord<RuntimeStatusTemplate> = {};
  for (const [id, def] of Object.entries(cfg.statuses)) {
    out[id] = compileStatus(def, id, `statuses.${id}`);
  }
  return out;
}

export function toEnemies(cfg: GameConfig): AnyRecord<EnemyFactory> {
  const out: AnyRecord<EnemyFactory> = {};
  for (const [id, def] of Object.entries(cfg.enemies)) {
    out[id] = compileEnemyFactory(id, def);
  }
  return out;
}<|MERGE_RESOLUTION|>--- conflicted
+++ resolved
@@ -588,15 +588,9 @@
   }
 
   if (isActor(value)) {
-<<<<<<< HEAD
-    const stats = value.stats as Record<string, unknown>;
-    if (key in stats) {
-      return stats[key];
-=======
     const stats = value.stats as unknown;
     if (stats && typeof stats === 'object' && key in (stats as Record<string, unknown>)) {
       return (stats as Record<string, unknown>)[key];
->>>>>>> 99a65acd
     }
     const derived = resolveActorMetric(value, key);
     if (typeof derived === 'number') {
