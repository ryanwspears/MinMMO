--- conflicted
+++ resolved
@@ -88,11 +88,7 @@
     .strip()
 ).catch({});
 
-<<<<<<< HEAD
-const TargetSelectorSchema: z.ZodType<TargetSelector> = z
-=======
 const TargetSelectorSchema = z
->>>>>>> 9ee446c3
   .object({
     side: enumOptional(targetSides),
     mode: enumOptional(targetModes),
@@ -103,11 +99,7 @@
   })
   .partial()
   .strip()
-<<<<<<< HEAD
-  .catch({ side: 'enemy', mode: 'single' } as TargetSelector);
-=======
   .catch({ side: 'enemy', mode: 'single' } as TargetSelector) as z.ZodType<TargetSelector>;
->>>>>>> 9ee446c3
 
 const EffectSchema = z
   .object({
@@ -243,11 +235,7 @@
 
 const ClassPresetSchema: z.ZodType<ClassPreset> = StatsSchema as z.ZodType<ClassPreset>;
 
-<<<<<<< HEAD
-const ClassesSchema: z.ZodType<Record<string, ClassPreset>> = z.record(ClassPresetSchema).catch({});
-=======
 const ClassesSchema = z.record(ClassPresetSchema).catch({}) as z.ZodType<Record<string, ClassPreset>>;
->>>>>>> 9ee446c3
 
 const ClassSkillsSchema: z.ZodType<ClassSkills> = z
   .record(z.array(optionalString()).catch([]))
@@ -401,11 +389,7 @@
   .partial()
   .strip();
 
-<<<<<<< HEAD
-const GameConfigSchema: z.ZodType<Partial<GameConfig>> = z
-=======
 const GameConfigSchema = z
->>>>>>> 9ee446c3
   .object({
     __version: coerceNumber(),
     classes: ClassesSchema.optional(),
@@ -421,11 +405,7 @@
     npcs: z.record(NPCSchema).catch({}).optional(),
   })
   .partial()
-<<<<<<< HEAD
-  .strip();
-=======
   .strip() as z.ZodType<Partial<GameConfig>>;
->>>>>>> 9ee446c3
 
 function deepMerge<T>(base: T, patch: any): T {
   if (Array.isArray(base)) {
